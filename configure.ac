--- conflicted
+++ resolved
@@ -1,23 +1,17 @@
-<<<<<<< HEAD
-AC_INIT(setools, 3.4, [Tresys Technology <setools@tresys.com>], [setools])
+AC_INIT(setools, 3.3, [Tresys Technology <setools@tresys.com>], [setools])
 AC_PREREQ([2.59])
 AC_CONFIG_SRCDIR(libqpol/src/policy.c)
-=======
-AC_INIT(setools, 3.2, [Tresys Technology <setools@tresys.com>], [setools])
-AC_CONFIG_SRCDIR(awish/awish.c)
->>>>>>> af8052ad
 AC_CONFIG_HEADER(config.h)
 AM_INIT_AUTOMAKE([-Wno-portability])
 
 dnl *** update these variables as versions change; also update AC_INIT ***
-<<<<<<< HEAD
 libqpol_version=1.3
 libqpol_soname=libqpol.so.1
 libqpol_pyswig_soname=_qpol.so.1
 libqpol_jswig_soname=libjqpol.so.1
 libqpol_tswig_soname=libtqpol.so.1
 
-libapol_version=4.2
+libapol_version=4.1
 libapol_soname=libapol.so.4
 libapol_pyswig_soname=_apol.so.4
 libapol_jswig_soname=libjapol.so.4
@@ -29,12 +23,6 @@
 libpoldiff_jswig_soname=libjpoldiff.so.1
 libpoldiff_tswig_soname=libtpoldiff.so.1
 
-libpolsearch_version=1.0
-libpolsearch_soname=libpolsearch.so.1
-libpolsearch_pyswig_soname=_polsearch.so.1
-libpolsearch_jswig_soname=libjpolsearch.so.1
-libpolsearch_tswig_soname=libtpolsearch.so.1
-
 libsefs_version=4.0
 libsefs_soname=libsefs.so.4
 libsefs_pyswig_soname=_sefs.so.4
@@ -47,35 +35,8 @@
 libseaudit_jswig_soname=libjseaudit.so.4
 libseaudit_tswig_soname=libtseaudit.so.4
 
-setoolsdir='${prefix}/share/setools-3.4'
+setoolsdir='${prefix}/share/setools-3.3'
 javadir='${prefix}/share/java'
-=======
-libqpol_version=1.2
-libqpol_soname=libqpol.so.1
-libqpol_pyswig_soname=_qpol.so.1
-libqpol_jswig_soname=libjqpol.so.1
-
-libapol_version=4.0
-libapol_soname=libapol.so.4
-libapol_pyswig_soname=_apol.so.4
-libapol_jswig_soname=libjapol.so.4
-
-libpoldiff_version=1.2
-libpoldiff_soname=libpoldiff.so.1
-libpoldiff_pyswig_soname=_poldiff.so.1
-libpoldiff_jswig_soname=libjpoldiff.so.1
-
-libsefs_version=3.1
-libsefs_soname=libsefs.so.3
-dnl libsefs will not be swigified
-
-libseaudit_version=4.1
-libseaudit_soname=libseaudit.so.4
-libseaudit_pyswig_soname=_seaudit.so.4
-libseaudit_jswig_soname=libjseaudit.so.4
-
-setoolsdir='${prefix}/share/setools-3.2'
->>>>>>> af8052ad
 
 version_min_sepol_major=1
 version_min_sepol_minor=12
@@ -84,18 +45,12 @@
 dnl *** end of tunable values ***
 
 AC_GNU_SOURCE
-<<<<<<< HEAD
 AC_PROG_CC_C99
 if test ${ac_cv_prog_cc_c99} = "no"; then
   AC_MSG_ERROR([SETools requires a C99-compliant C compiler to build.])
 fi
 AC_PROG_CXX
 AC_LANG([C])
-=======
-AC_PROG_CC
-AC_LANG([C])
-AC_HEADER_STDC
->>>>>>> af8052ad
 AC_PROG_LIBTOOL
 AC_PROG_LN_S
 AC_PROG_LEX
@@ -108,17 +63,6 @@
 
 AC_CACHE_SAVE
 
-<<<<<<< HEAD
-=======
-AC_CACHE_SAVE
-
-AC_ARG_ENABLE(shared,
-              AC_HELP_STRING([--enable-shared],
-                             [link against shared libapol (default)]),
-              enable_shared="$enableval",
-              enable_shared="yes")
-AC_MSG_CHECKING([for how to link against libraries])
->>>>>>> af8052ad
 if test "x${enable_shared}" = xyes; then
     use_shared=yes
 else
@@ -131,35 +75,21 @@
               enable_debug="$enableval")
 AC_MSG_CHECKING([for debugging support])
 if test "x${enable_debug}" = xyes; then
-<<<<<<< HEAD
     DEBUGCFLAGS="-g3 -gdwarf-2 -O0 -Wall -DSETOOLS_DEBUG=1 -fno-strict-aliasing"
     DEBUGCXXFLAGS="-g3 -gdwarf-2 -O0 -Wall -DSETOOLS_DEBUG=1 -fno-strict-aliasing"
     DEBUGJFLAGS="-g"
     DEBUGLDFLAGS="-g -lm"
-=======
-    DEBUGCFLAGS="-g3 -gdwarf-2 -O0 -Wall -DSETOOLS_DEBUG=1"
-    DEBUGJFLAGS="-g"
-    DEBUGLDFLAGS="-g"
->>>>>>> af8052ad
     QPOL_LIB_FLAG='$(top_builddir)/libqpol/src/libqpol.so -Wl,-rpath=$(top_builddir)/libqpol/src'
     APOL_LIB_FLAG='$(top_builddir)/libapol/src/libapol.a -Wl,-rpath=$(top_builddir)/libapol/src'
     SEFS_LIB_FLAG='$(top_builddir)/libsefs/src/libsefs.a -Wl,-rpath=$(top_builddir)/libsefs/src'
     POLDIFF_LIB_FLAG='$(top_builddir)/libpoldiff/src/libpoldiff.a -Wl,-rpath=$(top_builddir)/libpoldiff/src'
-<<<<<<< HEAD
-    POLSEARCH_LIB_FLAG='$(top_builddir)/libpolsearch/src/libpolsearch.a -Wl,-rpath=$(top_builddir)/libpolsearch/src'
     SEAUDIT_LIB_FLAG='$(top_builddir)/libseaudit/src/libseaudit.a -Wl,-rpath=$(top_builddir)/libseaudit/src'
     use_shared=no
-=======
-    SEAUDIT_LIB_FLAG='$(top_builddir)/libseaudit/src/libseaudit.a -Wl,-rpath=$(top_builddir)/libseaudit/src'
->>>>>>> af8052ad
     AC_MSG_RESULT(yes)
 else
     AC_DEFINE(NDEBUG, 1, [disable calls to assert()])
     DEBUGCFLAGS="-fno-strict-aliasing"
-<<<<<<< HEAD
     DEBUGCXXFLAGS="-fno-strict-aliasing"
-=======
->>>>>>> af8052ad
     DEBUGJFLAGS=""
     DEBUGLDFLAGS=""
     if test ${use_shared} = yes; then
@@ -167,29 +97,18 @@
         APOL_LIB_FLAG='$(top_builddir)/libapol/src/libapol.so'
         SEFS_LIB_FLAG='$(top_builddir)/libsefs/src/libsefs.so'
         POLDIFF_LIB_FLAG='$(top_builddir)/libpoldiff/src/libpoldiff.so'
-<<<<<<< HEAD
-        POLSEARCH_LIB_FLAG='$(top_builddir)/libpolsearch/src/libpolsearch.so'
-=======
->>>>>>> af8052ad
         SEAUDIT_LIB_FLAG='$(top_builddir)/libseaudit/src/libseaudit.so'
     else
         QPOL_LIB_FLAG='$(top_builddir)/libqpol/src/libqpol.so'
         APOL_LIB_FLAG='$(top_builddir)/libapol/src/libapol.a'
         SEFS_LIB_FLAG='$(top_builddir)/libsefs/src/libsefs.a'
         POLDIFF_LIB_FLAG='$(top_builddir)/libpoldiff/src/libpoldiff.a'
-<<<<<<< HEAD
-        POLSEARCH_LIB_FLAG='$(top_builddir)/libpolsearch/src/libpolsearch.a'
-=======
->>>>>>> af8052ad
         SEAUDIT_LIB_FLAG='$(top_builddir)/libseaudit/src/libseaudit.a'
     fi
     AC_MSG_RESULT(disabled)
 fi
 AC_SUBST(DEBUGCFLAGS)
-<<<<<<< HEAD
 AC_SUBST(DEBUGCXXFLAGS)
-=======
->>>>>>> af8052ad
 AC_SUBST(DEBUGJFLAGS)
 AC_SUBST(DEBUGLDFLAGS)
 
@@ -197,28 +116,17 @@
 APOL_CFLAGS='-I$(top_srcdir)/libapol/include'
 SEFS_CFLAGS='-I$(top_srcdir)/libsefs/include'
 POLDIFF_CFLAGS='-I$(top_srcdir)/libpoldiff/include'
-<<<<<<< HEAD
-POLSEARCH_CFLAGS='-I$(top_srcdir)/libpolsearch/include'
-=======
->>>>>>> af8052ad
 SEAUDIT_CFLAGS='-I$(top_srcdir)/libseaudit/include'
 AC_SUBST(QPOL_CFLAGS)
 AC_SUBST(APOL_CFLAGS)
 AC_SUBST(SEFS_CFLAGS)
 AC_SUBST(POLDIFF_CFLAGS)
-<<<<<<< HEAD
-AC_SUBST(POLSEARCH_CFLAGS)
 AC_SUBST(SEAUDIT_CFLAGS)
 
-=======
-AC_SUBST(SEAUDIT_CFLAGS)
->>>>>>> af8052ad
 AC_SUBST(QPOL_LIB_FLAG)
 AC_SUBST(APOL_LIB_FLAG)
 AC_SUBST(SEFS_LIB_FLAG)
 AC_SUBST(POLDIFF_LIB_FLAG)
-<<<<<<< HEAD
-AC_SUBST(POLSEARCH_LIB_FLAG)
 AC_SUBST(SEAUDIT_LIB_FLAG)
 
 AC_MSG_CHECKING([for how to link against libraries])
@@ -227,37 +135,24 @@
 else
     AC_MSG_RESULT(static)
 fi
-=======
-AC_SUBST(SEAUDIT_LIB_FLAG)
->>>>>>> af8052ad
 
 AC_ARG_ENABLE(warnall,
               AC_HELP_STRING([--enable-warnall],
                              [compile with most warnings enabled]),
               enable_warnall="$enableval")
 if test "x${enable_warnall}" = xyes; then
-<<<<<<< HEAD
     WARNCFLAGS=" -O1 -Wall -Wshadow -Wundef -pedantic -Wuninitialized -fno-strict-aliasing -std=c99"
     WARNCXXFLAGS=" -O1 -Wall -Wshadow -Wundef -pedantic -Wuninitialized -Wabi -fno-strict-aliasing -Wno-variadic-macros"
-=======
-    WARNCFLAGS=" -O1 -Wall -Wshadow -Wundef -pedantic-errors -Wuninitialized -fno-strict-aliasing -std=c99"
->>>>>>> af8052ad
     WARNJFLAGS=" -verbose"
     WARNLDFLAGS=""
 else
     WARNCFLAGS=""
-<<<<<<< HEAD
     WARNCXXFLAGS=""
-=======
->>>>>>> af8052ad
     WARNJFLAGS=""
     WARNLDFLAGS=""
 fi
 AC_SUBST(WARNCFLAGS)
-<<<<<<< HEAD
 AC_SUBST(WARNCXXFLAGS)
-=======
->>>>>>> af8052ad
 AC_SUBST(WARNJFLAGS)
 AC_SUBST(WARNLDFLAGS)
 
@@ -279,36 +174,16 @@
 AC_SUBST(PROFILELDFLAGS)
 
 do_swigify=no
-<<<<<<< HEAD
 do_swigify_java=no
 do_swigify_python=no
-=======
-do_swigify_python=no
-do_swigify_java=no
-AC_ARG_ENABLE(swig-python,
-              AC_HELP_STRING([--enable-swig-python],
-                             [build SWIG interfaces for Python]),
-              enable_pyswig="$enableval")
-if test "x${enable_pyswig}" = xyes; then
-   AC_PROG_SWIG(1.3.28)
-   AM_PATH_PYTHON(2.3)
-   SWIG_PYTHON
-   do_swigify_python=yes
-   do_swigify=yes
-fi
->>>>>>> af8052ad
 AC_ARG_ENABLE(swig-java,
               AC_HELP_STRING([--enable-swig-java],
                              [build SWIG interfaces for Java]),
               enable_jswig="$enableval")
 if test "x${enable_jswig}" = xyes; then
-<<<<<<< HEAD
    if test ${do_swigify} = no; then
       AC_PROG_SWIG(1.3.28)
    fi
-=======
-   AC_PROG_SWIG(1.3.28)
->>>>>>> af8052ad
    AC_JAVA_OPTIONS
    if test "x$JAVAPREFIX" = x; then
       JAVAPREFIX=/usr/lib/jvm/java-gcj
@@ -319,11 +194,7 @@
    AC_PROG_JAR
    SWIG_JAVA_OPT=-java
    java_save_CFLAGS="${CFLAGS}"
-<<<<<<< HEAD
    SWIG_JAVA_CFLAGS="-I${JAVAPREFIX}/include -I${JAVAPREFIX}/include/linux -DSWIGJAVA=1"
-=======
-   SWIG_JAVA_CFLAGS="-I${JAVAPREFIX}/include -I${JAVAPREFIX}/include/linux"
->>>>>>> af8052ad
    CFLAGS="${CFLAGS} ${SWIG_JAVA_CFLAGS}"
    AC_CHECK_HEADER([jni.h], , AC_MSG_ERROR([Not found.  Specify a Java SDK with --with-java-prefix flag.]))
    AC_CHECK_HEADER([jni_md.h], , AC_MSG_ERROR([Not found.  Specify a Java SDK with --with-java-prefix flag.]))
@@ -333,7 +204,6 @@
    do_swigify_java=yes
    do_swigify=yes
 fi
-<<<<<<< HEAD
 AC_ARG_ENABLE(swig-python,
               AC_HELP_STRING([--enable-swig-python],
                              [build SWIG interfaces for Python]),
@@ -361,9 +231,6 @@
    fi
    TEA_INIT(3.5)
    TEA_PATH_TCLCONFIG
-   if test x"${ac_cv_c_tclconfig}" = x ; then
-     AC_MSG_ERROR([No Tcl install found.])
-   fi
    TEA_LOAD_TCLCONFIG
    AC_MSG_CHECKING([for Tcl 8.4 or greater])
    if test \( "${TCL_MAJOR_VERSION}" -gt 8 \) -o \( "${TCL_MAJOR_VERSION}" -eq 8 -a "${TCL_MINOR_VERSION}" -ge 4 \); then
@@ -371,7 +238,16 @@
    else
       AC_MSG_ERROR([setools requires Tcl 8.4 or greater])
    fi
+   TEA_PATH_TKCONFIG
+   TEA_LOAD_TKCONFIG
+   AC_MSG_CHECKING([for Tk 8.4 or greater])
+   if test \( "${TK_MAJOR_VERSION}" -gt 8 \) -o \( "${TK_MAJOR_VERSION}" -eq 8 -a "${TK_MINOR_VERSION}" -ge 4 \); then
+      AC_MSG_RESULT(yes)
+   else
+      AC_MSG_ERROR([setools requires Tk 8.4 or greater])
+   fi
    TEA_PUBLIC_TCL_HEADERS
+   TEA_PUBLIC_TK_HEADERS
    TEA_PROG_TCLSH
    SWIG_TCL_OPT=-tcl
    SWIG_TCL_CFLAGS="${TCL_INCLUDES} -DSWIGTCL=1"
@@ -382,9 +258,6 @@
 else
    build_apol=no
 fi
-=======
-
->>>>>>> af8052ad
 AC_CACHE_SAVE
 
 AC_ARG_ENABLE(gui,
@@ -398,21 +271,6 @@
 else
     AC_MSG_RESULT(only command line tools)
     build_apol=no
-fi
-
-# check for Tk if both --enable-swig-tcl and --enable-gui are given
-if test ${build_apol} = "yes"; then
-   TEA_PATH_TKCONFIG
-   if test x"${ac_cv_c_tkconfig}" = x ; then
-     AC_MSG_ERROR([No Tk install found.])
-   fi
-   TEA_LOAD_TKCONFIG
-   AC_MSG_CHECKING([for Tk 8.4 or greater])
-   if test \( "${TK_MAJOR_VERSION}" -gt 8 \) -o \( "${TK_MAJOR_VERSION}" -eq 8 -a "${TK_MINOR_VERSION}" -ge 4 \); then
-      AC_MSG_RESULT(yes)
-   else
-      AC_MSG_ERROR([setools requires Tk 8.4 or greater])
-   fi
 fi
 
 if test "x${enable_debug}" = xyes; then
@@ -459,7 +317,7 @@
             AC_MSG_ERROR([failed.  Try using --disable-bwidget-check flag if compiling in a non-graphical environment.])
             ;;
        17)
-            AC_MSG_RESULT([1.7; will patch apol for compatibility])
+            AC_MSG_RESULT([1.7])
             copy_bwidget=no
             bwidget_ver=1.7
             ;;
@@ -520,21 +378,13 @@
 dnl if /lib64 exists then use that directory, otherwise revert to just /lib
 for dir in lib64 lib ; do
   sepol_devel_libdir="${sepol_devel}/${dir}"
-<<<<<<< HEAD
   if test -f ${sepol_devel_libdir}/libsepol.so ; then
-=======
-  if test -d ${sepol_devel_libdir} ; then
->>>>>>> af8052ad
     break
   fi
 done
 for dir in lib64 lib ; do
   selinux_devel_libdir="${selinux_devel}/${dir}"
-<<<<<<< HEAD
   if test -f ${selinux_devel_libdir}/libselinux.so ; then
-=======
-  if test -d ${selinux_devel_libdir} ; then
->>>>>>> af8052ad
     break
   fi
 done
@@ -553,26 +403,6 @@
 SELINUX_LIB_FLAG="-L${sepol_devel_libdir} -L${selinux_devel_libdir}"
 CFLAGS="${selinux_save_CFLAGS}"
 CPPFLAGS="${selinux_save_CPPFLAGS}"
-<<<<<<< HEAD
-=======
-
-AC_ARG_ENABLE(sefs,
-              AC_HELP_STRING([--disable-sefs],
-                             [disallow file system analyses (requires SELinux development files) (default is ENABLE)]),
-              sefs="$enableval",
-              sefs="yes")
-AC_MSG_CHECKING([for file system analyses])
-if test "x${sefs}" = "xyes" ; then
-   if test ${use_selinux} = no; then
-      AC_MSG_ERROR([sefs requires a running SELinux system])
-   fi
-   use_sefs=yes
-   AC_MSG_RESULT(yes)
-else
-   use_sefs=no
-   AC_MSG_RESULT(disabled)
-fi
->>>>>>> af8052ad
 
 AC_ARG_ENABLE(sepol-src,
               AC_HELP_STRING([--enable-sepol-src=PATH],
@@ -617,14 +447,8 @@
    AC_CHECK_HEADER([sepol/policydb/policydb.h], , AC_MSG_ERROR([could not find sepol source tree]))
    CFLAGS="${sepol_src_save_CFLAGS}"
    CPPFLAGS="${sepol_src_save_CPPFLAGS}"
-<<<<<<< HEAD
    AC_CHECK_FILE([${sepol_srcdir}/libsepol.a],,
       AC_MSG_ERROR([could not find precompiled libsepol.a]))
-=======
-   if test ! -f "${sepol_srcdir}/libsepol.a"; then
-      AC_MSG_ERROR([could not find precompiled libsepol.a])
-   fi
->>>>>>> af8052ad
    sepol_devel_incdir="${sepol_srcdir}/../include"
 fi
 SELINUX_CFLAGS="-I${sepol_devel_incdir} -I${selinux_devel_incdir}"
@@ -716,15 +540,12 @@
    fi
 fi
 
-<<<<<<< HEAD
 AC_ARG_WITH(test-policies,
             AC_HELP_STRING([--with-test-policies],
                            [directory containing test policies (developer only flag)]),
             test_policies="$withval",
             test_policies=".")
 
-=======
->>>>>>> af8052ad
 AC_CACHE_SAVE
 
 dnl check for pkg-config
@@ -760,23 +581,11 @@
 
 gtk_version_2_8=1
 if test "x${build_gui}" = xyes; then
-<<<<<<< HEAD
 
   AC_MSG_CHECKING([for GTK])
   pkg-config --atleast-version=2.4 gtk+-2.0
   if test $? -ne 0; then
      AC_MSG_ERROR([setools requires GTK+ 2.4 or greater])
-=======
-  dnl check for GTK+
-  AC_MSG_CHECKING([for GTK])
-  pkg-config --exists 'gtk+-2.0 >= 2.8'
-  if test $? -ne 0; then
-     AC_MSG_ERROR([setools requires GTK+ 2.8 or greater])
-  fi
-  GTK_CFLAGS=`pkg-config --cflags gtk+-2.0`
-  if test -z "${GTK_CFLAGS}"; then
-     AC_MSG_ERROR([could not find GTK headers])
->>>>>>> af8052ad
   fi
   pkg-config --atleast-version=2.8 gtk+-2.0
   gtk_version_2_8=$?
@@ -797,7 +606,6 @@
   AC_SUBST(GLADE_CFLAGS)
   AC_SUBST(GLADE_LIBS)
 
-<<<<<<< HEAD
   AC_MSG_CHECKING([for gdk-pixbuf])
   pkg-config --exists 'gdk-pixbuf-2.0'
   if test $? -ne 0; then
@@ -805,26 +613,10 @@
   fi
   PIXBUF_CFLAGS=`pkg-config --cflags gdk-pixbuf-2.0`
   PIXBUF_LIBS=`pkg-config --libs gdk-pixbuf-2.0`
-=======
-  dnl check for gdk-pixbuf
-  AC_MSG_CHECKING([for gdk-pixbuf])
-  PIXBUF_CFLAGS=`pkg-config --cflags gdk-pixbuf-2.0`
-  if test -z "${PIXBUF_CFLAGS}"; then
-     AC_MSG_ERROR([could not find libgdk-pixbuf headers])
-  fi
-  PIXBUF_LIBS=`pkg-config --libs gdk-pixbuf-2.0`
-  if test -z "${PIXBUF_LIBS}"; then
-     AC_MSG_ERROR([could not find libgdk-pixbuf libraries])
-  fi
->>>>>>> af8052ad
   AC_MSG_RESULT([yes])
   AC_SUBST(PIXBUF_CFLAGS)
   AC_SUBST(PIXBUF_LIBS)
 
-<<<<<<< HEAD
-=======
-  dnl check for gthread
->>>>>>> af8052ad
   AC_MSG_CHECKING([for gthread])
   pkg-config --exists 'gthread-2.0'
   if test $? -ne 0; then
@@ -843,45 +635,19 @@
   CUNIT_LIB_FLAG="-lcunit"
   AC_SUBST(CUNIT_LIB_FLAG)
 fi
-#AC_MSG_CHECKING([for FUSE])
-#pkg-config --exists fuse
-#if test $? -ne 0; then
-#   AC_MSG_WARN([FUSE not found; libsefs tests will not be built])
-#   have_fuse="no"
-#else
-#   FUSE_CFLAGS=`pkg-config --cflags fuse`
-#   FUSE_LIBS=`pkg-config --libs fuse`
-#   AC_SUBST(FUSE_CFLAGS)
-#   AC_SUBST(FUSE_LIBS)
-#   have_fuse="yes"
-#   AC_MSG_RESULT([yes])
-#fi
 
 dnl set up variables here
 if test ${use_selinux} = "yes"; then
    AC_DEFINE(LIBSELINUX, 1, [enable libselinux-specific code])
 fi
 
-<<<<<<< HEAD
 AM_CONDITIONAL(DO_SWIGIFY, test ${do_swigify} = "yes")
 AM_CONDITIONAL(DO_SWIGIFY_PYTHON, test ${do_swigify_python} = "yes")
 AM_CONDITIONAL(DO_SWIGIFY_JAVA, test ${do_swigify_java} = "yes")
 AM_CONDITIONAL(DO_SWIGIFY_TCL, test ${do_swigify_tcl} = "yes")
-=======
-if test ${use_sefs} = "yes"; then
-   AC_DEFINE(LIBSEFS, 1, [enable analyses of a SELinux filesystem])
-   AC_SUBST(use_sefs)
-fi
-
-AM_CONDITIONAL(DO_SWIGIFY, test ${do_swigify} = "yes")
-AM_CONDITIONAL(DO_SWIGIFY_PYTHON, test ${do_swigify_python} = "yes")
-AM_CONDITIONAL(DO_SWIGIFY_JAVA, test ${do_swigify_java} = "yes")
-AM_CONDITIONAL(WANT_LIBSEFS, test ${use_sefs} = "yes")
->>>>>>> af8052ad
 AM_CONDITIONAL(COPY_BWIDGET, test ${copy_bwidget} = "yes")
 AM_CONDITIONAL(BUILD_APOL, test ${build_apol} = "yes")
 AM_CONDITIONAL(BUILD_GUI, test ${build_gui} = "yes")
-#AM_CONDITIONAL(DO_FUSE, test ${have_fuse} = "yes")
 
 profile_install_dir='${setoolsdir}/sechecker-profiles'
 
@@ -892,46 +658,27 @@
 AC_SUBST(libqpol_soname)
 AC_SUBST(libqpol_pyswig_soname)
 AC_SUBST(libqpol_jswig_soname)
-<<<<<<< HEAD
 AC_SUBST(libqpol_tswig_soname)
-=======
->>>>>>> af8052ad
 AC_SUBST(libapol_version)
 AC_SUBST(libapol_soname)
 AC_SUBST(libapol_pyswig_soname)
 AC_SUBST(libapol_jswig_soname)
-<<<<<<< HEAD
 AC_SUBST(libapol_tswig_soname)
-=======
->>>>>>> af8052ad
 AC_SUBST(libpoldiff_version)
 AC_SUBST(libpoldiff_soname)
 AC_SUBST(libpoldiff_pyswig_soname)
 AC_SUBST(libpoldiff_jswig_soname)
-<<<<<<< HEAD
 AC_SUBST(libpoldiff_tswig_soname)
-AC_SUBST(libpolsearch_version)
-AC_SUBST(libpolsearch_soname)
-AC_SUBST(libpolsearch_pyswig_soname)
-AC_SUBST(libpolsearch_jswig_soname)
-AC_SUBST(libpolsearch_tswig_soname)
 AC_SUBST(libsefs_version)
 AC_SUBST(libsefs_soname)
 AC_SUBST(libsefs_pyswig_soname)
 AC_SUBST(libsefs_jswig_soname)
 AC_SUBST(libsefs_tswig_soname)
-=======
-AC_SUBST(libsefs_version)
-AC_SUBST(libsefs_soname)
->>>>>>> af8052ad
 AC_SUBST(libseaudit_version)
 AC_SUBST(libseaudit_soname)
 AC_SUBST(libseaudit_pyswig_soname)
 AC_SUBST(libseaudit_jswig_soname)
-<<<<<<< HEAD
 AC_SUBST(libseaudit_tswig_soname)
-=======
->>>>>>> af8052ad
 AC_SUBST(setoolsdir)
 AC_SUBST(selinux_policy_dir)
 AC_SUBST(selinux_default_policy)
@@ -940,24 +687,9 @@
 AC_DEFINE_UNQUOTED(LIBAPOL_VERSION_STRING, "${libapol_version}", [libapol version])
 AC_DEFINE_UNQUOTED(LIBQPOL_VERSION_STRING, "${libqpol_version}", [libqpol version])
 AC_DEFINE_UNQUOTED(LIBPOLDIFF_VERSION_STRING, "${libpoldiff_version}", [libpoldiff version])
-<<<<<<< HEAD
-AC_DEFINE_UNQUOTED(LIBPOLSEARCH_VERSION_STRING, "${libpolsearch_version}", [libpolpolsearch version])
 AC_DEFINE_UNQUOTED(LIBSEFS_VERSION_STRING, "${libsefs_version}", [libsefs version])
 AC_DEFINE_UNQUOTED(LIBSEAUDIT_VERSION_STRING, "${libseaudit_version}", [libapol version])
 AC_DEFINE_UNQUOTED(TEST_POLICIES, "${test_policies}", [location of testing policies])
-=======
-AC_DEFINE_UNQUOTED(LIBSEFS_VERSION_STRING, "${libsefs_version}", [libsefs version])
-AC_DEFINE_UNQUOTED(LIBSEAUDIT_VERSION_STRING, "${libseaudit_version}", [libapol version])
-AC_DEFINE(SQLITE_PTR_SZ, SIZEOF_CHAR_P, [size of a pointer, as used by SQLite3])
-if test ${sepol_new_defines} != "yes" ; then
-   AC_DEFINE(SEPOL_ENOMEM, HASHTAB_OVERFLOW, [remap of libsepol 1.x.x define to 2.x.x])
-   AC_DEFINE(SEPOL_EEXIST, HASHTAB_PRESENT, [remap of libsepol 1.x.x define to 2.x.x])
-fi
-
-if test ${sepol_new_expand_boolmap} == "yes" ; then
-   AC_DEFINE(HAVE_SEPOL_BOOLMAP, 1, [sepol's new expand boolmap behavior])
-fi
->>>>>>> af8052ad
 
 if test ${sepol_new_defines} != "yes" ; then
    AC_DEFINE(SEPOL_ENOMEM, HASHTAB_OVERFLOW, [remap of libsepol 1.x.x define to 2.x.x])
@@ -984,11 +716,7 @@
    echo "" > ./config.tcl
    if test ${bwidget_ver} = 1.7; then
         cat >> ./config.tcl <<EOF
-<<<<<<< HEAD
 proc tcl_config_patch_bwidget {} {
-=======
-proc tcl_patch_bwidget {} {
->>>>>>> af8052ad
     # explicitly pull in old BWidget code before patching
     NoteBook .foo ; destroy .foo
     ComboBox .foo ; destroy .foo
@@ -999,7 +727,6 @@
 	cat ${ac_top_srcdir}/packages/notebook.tcl >> ./config.tcl
         echo "}" >> ./config.tcl
    fi
-<<<<<<< HEAD
    echo "proc tcl_config_init {} {" >> ./config.tcl
    if test "x${enable_debug}" = xyes; then
         cat >> ./config.tcl <<EOF
@@ -1030,47 +757,10 @@
                  libapol/swig/Makefile libapol/swig/python/Makefile libapol/swig/java/Makefile libapol/swig/java/MANIFEST.MF libapol/swig/tcl/Makefile \
                  libpoldiff/Makefile libpoldiff/src/Makefile libpoldiff/include/Makefile libpoldiff/include/poldiff/Makefile libpoldiff/tests/Makefile \
                  libpoldiff/swig/Makefile libpoldiff/swig/python/Makefile libpoldiff/swig/java/Makefile libpoldiff/swig/java/MANIFEST.MF libpoldiff/swig/tcl/Makefile \
-                 libpolsearch/Makefile libpolsearch/src/Makefile libpolsearch/include/Makefile libpolsearch/include/polsearch/Makefile libpolsearch/tests/Makefile \
-                 libpolsearch/swig/Makefile libpolsearch/swig/python/Makefile libpolsearch/swig/java/Makefile libpolsearch/swig/java/MANIFEST.MF libpolsearch/swig/tcl/Makefile \
-                 libsefs/Makefile libsefs/src/Makefile libsefs/include/Makefile libsefs/include/sefs/Makefile libsefs/tests/Makefile \
+                 libsefs/Makefile libsefs/src/Makefile libsefs/include/Makefile libsefs/include/sefs/Makefile \
                  libsefs/swig/Makefile libsefs/swig/python/Makefile libsefs/swig/java/Makefile libsefs/swig/tcl/Makefile libsefs/swig/java/MANIFEST.MF \
                  libseaudit/Makefile libseaudit/src/Makefile libseaudit/include/Makefile libseaudit/include/seaudit/Makefile libseaudit/tests/Makefile \
                  libseaudit/swig/Makefile libseaudit/swig/python/Makefile libseaudit/swig/java/Makefile libseaudit/swig/java/MANIFEST.MF libseaudit/swig/tcl/Makefile \
-=======
-   if test "x${enable_debug}" = xyes; then
-        cat >> ./config.tcl <<EOF
-namespace eval ::tkcon {
-    variable OPT
-    variable PRIV
-    set PRIV(showOnStartup) 0
-    set PRIV(root) .console
-    set PRIV(protocol) {tkcon hide}
-    set OPT(exec) ""
-}
-if {![catch {source tkcon.tcl}]} {
-    package require tkcon
-    bind . <F8> {tkcon show}
-}
-EOF
-   fi
-   echo "proc tcl_config_init {} {" >> ./config.tcl
-   echo "    set ApolTop::gui_ver ${apol_gui_version}" >> ./config.tcl
-   echo "    set ApolTop::apol_install_dir \{${setoolsdir}\}" >> ./config.tcl
-   echo "}" >> ./config.tcl
-]], [bwidget_ver=$bwidget_ver; enable_debug=$enable_debug; apol_gui_version=$VERSION; setoolsdir=${prefix}${setoolsdir}])
-
-AC_CONFIG_FILES([Makefile VERSION \
-                 libqpol/Makefile libqpol/src/Makefile libqpol/include/Makefile libqpol/include/qpol/Makefile \
-                 libqpol/swig/Makefile libqpol/swig/python/Makefile libqpol/swig/java/Makefile libqpol/swig/java/MANIFEST.MF \
-                 libapol/Makefile libapol/src/Makefile libapol/include/Makefile libapol/include/apol/Makefile \
-                 libapol/swig/Makefile libapol/swig/python/Makefile libapol/swig/java/Makefile libapol/swig/java/MANIFEST.MF \
-                 libapol-tcl/Makefile \
-                 libpoldiff/Makefile libpoldiff/src/Makefile libpoldiff/include/Makefile libpoldiff/include/poldiff/Makefile \
-                 libpoldiff/swig/Makefile libpoldiff/swig/python/Makefile libpoldiff/swig/java/Makefile libpoldiff/swig/java/MANIFEST.MF \
-                 libsefs/Makefile libsefs/src/Makefile libsefs/include/Makefile libsefs/include/sefs/Makefile \
-                 libseaudit/Makefile libseaudit/src/Makefile libseaudit/include/Makefile libseaudit/include/seaudit/Makefile \
-                 libseaudit/swig/Makefile libseaudit/swig/python/Makefile libseaudit/swig/java/Makefile libseaudit/swig/java/MANIFEST.MF \
->>>>>>> af8052ad
                  secmds/Makefile \
                  apol/Makefile \
                  sechecker/Makefile \
@@ -1078,7 +768,7 @@
                  sediff/Makefile \
                  man/Makefile \
                  packages/Makefile packages/rpm/Makefile \
-                 packages/libqpol.pc packages/libapol.pc packages/libpoldiff.pc packages/libseaudit.pc packages/libsefs.pc packages/libpolsearch.pc])
+                 packages/libqpol.pc packages/libapol.pc packages/libpoldiff.pc packages/libseaudit.pc packages/libsefs.pc])
 
 AC_OUTPUT
 
