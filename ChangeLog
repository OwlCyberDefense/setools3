--- conflicted
+++ resolved
@@ -1,49 +1,3 @@
-<<<<<<< HEAD
-2007-08-20  J. Tang  <jtang@tresys.com>
-
-	* Fixed memory leak in libapol/infoflow analysis, where edges were
-	not being freed.  Thanks to Ben Martin for spotting this error.
-
-2007-08-16  J. Tang  <jtang@tresys.com>
-
-	* Fixed an error in libapol's infoflow.  When performing a
-	transitive search, let there be an intermediate rule with source
-	A, an attribute.  If a member of A, type T, is excluded by not
-	calling apol_infoflow_analysis_append_intermediate(), it was still
-	possible to return an infoflow result that uses T.  This has been
-	fixed.
-
-	* apol's domain transition analysis has a new access filter dialog
-	that mimics the rule search's class/perm selection.
-
-2007-08-13  J. Tang  <jtang@tresys.com>
-
-	* Fix error in libsefs when querying a filesystem or fcfile by
-	range, but the fclist is not MLS.
-
-2007-08-13  J. Mowery  <jmowery@tresys.com>
-
-	* Added SWIG wrappers for libpolsearch.
-
-2007-08-06  J. Tang  <jtang@tresys.com>
-
-	* configure.ac: Tk is checked only if --enable-swig-tcl and
-	--enable-gui are given.  Also, if tclconfig.sh is not found, then
-	abort configuration.
-
-	* apol/top.tcl: Fixed error where reading from an older .apol file
-	(from SETools < 3.2) would cause a startup problem.
-
-	* libapol/include/apol/domain-trans-analysis.h: Upon invalid
-	transition, empty vectors are returned rather than NULL pointers.
-
-2007-08-02  J. Mowery  <jmowery@tresys.com>
-
-	* Split the flags for sesearch to allow searching each type
-	  of terule separately (i.e. type_transition, type_member,
-	  type_change). These flags are now identical to those used by
-	  sediff.
-
 2007-08-02  J. Tang  <jtang@tresys.com>
 
 	* Official release of SETools 3.3.
@@ -429,8 +383,6 @@
 
 	* Added --enable-swig-tcl flag to configure script.
 
-=======
->>>>>>> af8052ad
 2007-04-25  J. Tang  <jtang@tresys.com>
 
 	* Official release of SETools-3.2.
