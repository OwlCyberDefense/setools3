/**
 *  @file
 *  Command line tool to search TE rules.
 *
 *  @author Frank Mayer  mayerf@tresys.com
 *  @author Jeremy A. Mowery jmowery@tresys.com
<<<<<<< HEAD
 *  @author Paul Rosenfeld  prosenfeld@tresys.com
=======
>>>>>>> af8052ad
 *
 *  Copyright (C) 2003-2007 Tresys Technology, LLC
 *
 *  This program is free software; you can redistribute it and/or modify
 *  it under the terms of the GNU General Public License as published by
 *  the Free Software Foundation; either version 2 of the License, or
 *  (at your option) any later version.
 *
 *  This program is distributed in the hope that it will be useful,
 *  but WITHOUT ANY WARRANTY; without even the implied warranty of
 *  MERCHANTABILITY or FITNESS FOR A PARTICULAR PURPOSE.  See the
 *  GNU General Public License for more details.
 *
 *  You should have received a copy of the GNU General Public License
 *  along with this program; if not, write to the Free Software
 *  Foundation, Inc., 51 Franklin St, Fifth Floor, Boston, MA  02110-1301  USA
 */

#include <config.h>

/* libapol */
#include <apol/policy.h>
#include <apol/policy-query.h>
#include <apol/render.h>
#include <apol/util.h>
#include <apol/vector.h>

/* libqpol*/
#include <qpol/policy.h>
#include <qpol/policy_extend.h>
#include <qpol/syn_rule_query.h>
#include <qpol/util.h>

/* other */
#include <errno.h>
#include <stdlib.h>
#include <stdio.h>
#include <assert.h>
#include <getopt.h>
#include <string.h>
#include <stdbool.h>

#define COPYRIGHT_INFO "Copyright (C) 2003-2007 Tresys Technology, LLC"

static char *policy_file = NULL;

enum opt_values
{
	RULE_NEVERALLOW = 256, RULE_AUDIT, RULE_AUDITALLOW, RULE_DONTAUDIT,
	RULE_ROLE_ALLOW, RULE_ROLE_TRANS, RULE_RANGE_TRANS, RULE_ALL,
<<<<<<< HEAD
	EXPR_ROLE_SOURCE, EXPR_ROLE_TARGET, RULE_TYPE_MEMBER, RULE_TYPE_CHANGE
};

static struct option const longopts[] = {
	{"allow", no_argument, NULL, 'A'},
	{"neverallow", no_argument, NULL, RULE_NEVERALLOW},
	{"audit", no_argument, NULL, RULE_AUDIT},
	{"auditallow", no_argument, NULL, RULE_AUDITALLOW},
	{"dontaudit", no_argument, NULL, RULE_DONTAUDIT},
	{"type_trans", no_argument, NULL, 'T'},
	{"type_member", no_argument, NULL, RULE_TYPE_MEMBER},
	{"type_change", no_argument, NULL, RULE_TYPE_CHANGE},
	{"role_allow", no_argument, NULL, RULE_ROLE_ALLOW},
	{"role_trans", no_argument, NULL, RULE_ROLE_TRANS},
	{"range_trans", no_argument, NULL, RULE_RANGE_TRANS},
	{"all", no_argument, NULL, RULE_ALL},

	{"source", required_argument, NULL, 's'},
	{"target", required_argument, NULL, 't'},
	{"role_source", required_argument, NULL, EXPR_ROLE_SOURCE},
	{"role_target", required_argument, NULL, EXPR_ROLE_TARGET},
	{"class", required_argument, NULL, 'c'},
	{"perm", required_argument, NULL, 'p'},
	{"bool", required_argument, NULL, 'b'},

	{"direct", no_argument, NULL, 'd'},
	{"regex", no_argument, NULL, 'R'},
	{"linenum", no_argument, NULL, 'n'},
	{"semantic", no_argument, NULL, 'S'},
	{"show_cond", no_argument, NULL, 'C'},
	{"help", no_argument, NULL, 'h'},
	{"version", no_argument, NULL, 'V'},
	{NULL, 0, NULL, 0}
};

=======
	EXPR_ROLE_SOURCE, EXPR_ROLE_TARGET
};

static struct option const longopts[] = {
	{"allow", no_argument, NULL, 'A'},
	{"neverallow", no_argument, NULL, RULE_NEVERALLOW},
	{"audit", no_argument, NULL, RULE_AUDIT},
	{"auditallow", no_argument, NULL, RULE_AUDITALLOW},
	{"dontaudit", no_argument, NULL, RULE_DONTAUDIT},
	{"type", no_argument, NULL, 'T'},
	{"role_allow", no_argument, NULL, RULE_ROLE_ALLOW},
	{"role_trans", no_argument, NULL, RULE_ROLE_TRANS},
	{"range_trans", no_argument, NULL, RULE_RANGE_TRANS},
	{"all", no_argument, NULL, RULE_ALL},

	{"source", required_argument, NULL, 's'},
	{"target", required_argument, NULL, 't'},
	{"role_source", required_argument, NULL, EXPR_ROLE_SOURCE},
	{"role_target", required_argument, NULL, EXPR_ROLE_TARGET},
	{"class", required_argument, NULL, 'c'},
	{"perm", required_argument, NULL, 'p'},
	{"bool", required_argument, NULL, 'b'},

	{"direct", no_argument, NULL, 'd'},
	{"regex", no_argument, NULL, 'R'},
	{"linenum", no_argument, NULL, 'n'},
	{"semantic", no_argument, NULL, 'S'},
	{"show_cond", no_argument, NULL, 'C'},
	{"help", no_argument, NULL, 'h'},
	{"version", no_argument, NULL, 'V'},
	{NULL, 0, NULL, 0}
};

>>>>>>> af8052ad
typedef struct options
{
	char *src_name;
	char *tgt_name;
	char *src_role_name;
	char *tgt_role_name;
	char *class_name;
	char *permlist;
	char *bool_name;
<<<<<<< HEAD
	apol_vector_t *class_vector;
	bool all;
	bool lineno;
	bool semantic;
	bool indirect;
	bool allow;
	bool nallow;
	bool auditallow;
	bool dontaudit;
	bool type_trans;
	bool type_member;
	bool type_change;
	bool rtrans;
	bool role_allow;
	bool role_trans;
	bool useregex;
	bool show_cond;
=======
	bool_t all;
	bool_t lineno;
	bool_t semantic;
	bool_t indirect;
	bool_t allow;
	bool_t nallow;
	bool_t auditallow;
	bool_t dontaudit;
	bool_t type;
	bool_t rtrans;
	bool_t role_allow;
	bool_t role_trans;
	bool_t useregex;
	bool_t show_cond;
>>>>>>> af8052ad
	apol_vector_t *perm_vector;
} options_t;

void usage(const char *program_name, int brief)
{
	printf("Usage: %s [OPTIONS] RULE_TYPE [RULE_TYPE ...] [EXPESSION] [POLICY ...]\n\n", program_name);
	if (brief) {
		printf("\tTry %s --help for more help.\n\n", program_name);
		return;
	}
	printf("Search the rules in a SELinux policy.\n\n");
	printf("RULE_TYPES:\n");
	printf("  -A, --allow               allow rules\n");
<<<<<<< HEAD
	printf("  --auditallow              auditallow rules\n");
	printf("  --dontaudit               dontaudit rules\n");
	printf("  --neverallow              neverallow rules\n");
	printf("  --type_change             type_change rules\n");
	printf("  --type_member             type_member rules\n");
	printf("  -T, --type_trans          type_transition rules\n");
=======
	printf("  --neverallow              neverallow rules\n");
	printf("  --auditallow              auditallow rules\n");
	printf("  --dontaudit               dontaudit rules\n");
	printf("  -T, --type                type_trans, type_member, and type_change\n");
>>>>>>> af8052ad
	printf("  --role_allow              role allow rules\n");
	printf("  --role_trans              role_transition rules\n");
	printf("  --range_trans             range_transition rules\n");
	printf("  --all                     all rules regardless of type, class, or perms\n");
	printf("EXPRESSIONS:\n");
	printf("  -s NAME, --source=NAME    rules with type/attribute NAME as source\n");
	printf("  -t NAME, --target=NAME    rules with type/attribute NAME as target\n");
	printf("  --role_source=NAME        rules with role NAME as source\n");
	printf("  --role_target=NAME        rules with role NAME as target\n");
	printf("  -c NAME, --class=NAME     rules with class NAME as the object class\n");
	printf("  -p P1[,P2,...], --perm=P1[,P2...]\n");
	printf("                            rules with the specified permission\n");
	printf("  -b NAME, --bool=NAME      conditional rules with NAME in the expression\n");
	printf("OPTIONS:\n");
	printf("  -d, --direct              do not search for type's attributes\n");
	printf("  -R, --regex               use regular expression matching\n");
	printf("  -n, --linenum             show line number for each rule if available\n");
	printf("  -S, --semantic            search rules semantically instead of syntactically\n");
	printf("  -C, --show_cond           show conditional expression for conditional rules\n");
	printf("  -h, --help                print this help text and exit\n");
	printf("  -V, --version             print version information and exit\n");
	printf("\n");
	printf("If no expression is specified, then all rules are shown.\n");
	printf("\n");
	printf("The default source policy, or if that is unavailable the default binary\n");
	printf("policy, will be opened if no policy is provided.\n\n");
}

<<<<<<< HEAD
static int perform_av_query(const apol_policy_t * policy, const options_t * opt, apol_vector_t ** v)
=======
static int perform_av_query(apol_policy_t * policy, options_t * opt, apol_vector_t ** v)
>>>>>>> af8052ad
{
	apol_avrule_query_t *avq = NULL;
	unsigned int rules = 0;
	int error = 0;
	char *tmp = NULL, *tok = NULL, *s = NULL;

	if (!policy || !opt || !v) {
		ERR(policy, "%s", strerror(EINVAL));
		errno = EINVAL;
		return -1;
	}

	if (!opt->all && !opt->allow && !opt->nallow && !opt->auditallow && !opt->dontaudit) {
		*v = NULL;
		return 0;	       /* no search to do */
	}

	avq = apol_avrule_query_create();
	if (!avq) {
		ERR(policy, "%s", strerror(ENOMEM));
		errno = ENOMEM;
		return -1;
	}

	if (opt->allow || opt->all)
		rules |= QPOL_RULE_ALLOW;
	if ((opt->nallow || opt->all) && qpol_policy_has_capability(apol_policy_get_qpol(policy), QPOL_CAP_NEVERALLOW))
		rules |= QPOL_RULE_NEVERALLOW;
	if (opt->auditallow || opt->all)
		rules |= QPOL_RULE_AUDITALLOW;
	if (opt->dontaudit || opt->all)
		rules |= QPOL_RULE_DONTAUDIT;
	apol_avrule_query_set_rules(policy, avq, rules);
	apol_avrule_query_set_regex(policy, avq, opt->useregex);
	if (opt->src_name)
		apol_avrule_query_set_source(policy, avq, opt->src_name, opt->indirect);
	if (opt->tgt_name)
		apol_avrule_query_set_target(policy, avq, opt->tgt_name, opt->indirect);
	if (opt->bool_name)
		apol_avrule_query_set_bool(policy, avq, opt->bool_name);
	if (opt->class_name) {
		if (opt->class_vector == NULL) {
			if (apol_avrule_query_append_class(policy, avq, opt->class_name)) {
				error = errno;
				goto err;
			}
		} else {
			for (size_t i = 0; i < apol_vector_get_size(opt->class_vector); ++i) {
				char *class_name;
				class_name = apol_vector_get_element(opt->class_vector, i);
				if (!class_name)
					continue;
				if (apol_avrule_query_append_class(policy, avq, class_name)) {
					error = errno;
					goto err;
				}
			}
		}
	}
<<<<<<< HEAD

=======
>>>>>>> af8052ad
	if (opt->permlist) {
		tmp = strdup(opt->permlist);
		for (tok = strtok(tmp, ","); tok; tok = strtok(NULL, ",")) {
			if (apol_avrule_query_append_perm(policy, avq, tok)) {
				error = errno;
				goto err;
			}
			if ((s = strdup(tok)) == NULL || apol_vector_append(opt->perm_vector, s) < 0) {
				error = errno;
				goto err;
			}
			s = NULL;
		}
		free(tmp);
	}

	if (!(opt->semantic) && qpol_policy_has_capability(apol_policy_get_qpol(policy), QPOL_CAP_SYN_RULES)) {
		if (apol_syn_avrule_get_by_query(policy, avq, v)) {
			error = errno;
			goto err;
		}
	} else {
		if (apol_avrule_get_by_query(policy, avq, v)) {
			error = errno;
			goto err;
		}
	}

	apol_avrule_query_destroy(&avq);
	return 0;

      err:
	apol_vector_destroy(v);
	apol_avrule_query_destroy(&avq);
	free(tmp);
	free(s);
	ERR(policy, "%s", strerror(error));
	errno = error;
	return -1;
}

<<<<<<< HEAD
static void print_syn_av_results(const apol_policy_t * policy, const options_t * opt, const apol_vector_t * v)
=======
static void print_syn_av_results(apol_policy_t * policy, options_t * opt, apol_vector_t * v)
>>>>>>> af8052ad
{
	qpol_policy_t *q = apol_policy_get_qpol(policy);
	size_t i, num_rules = 0;
	const apol_vector_t *syn_list = NULL;
	const qpol_syn_avrule_t *rule = NULL;
	char *tmp = NULL, *rule_str = NULL, *expr = NULL;
	char enable_char = ' ', branch_char = ' ';
	const qpol_cond_t *cond = NULL;
	uint32_t enabled = 0, is_true = 0;
	unsigned long lineno = 0;

	if (!policy || !v)
		return;

	syn_list = v;
	if (!(num_rules = apol_vector_get_size(syn_list)))
		goto cleanup;

	fprintf(stdout, "Found %zd syntactic av rules:\n", num_rules);

	for (i = 0; i < num_rules; i++) {
		rule = apol_vector_get_element(syn_list, i);
		enable_char = branch_char = ' ';
		if (opt->show_cond) {
			if (qpol_syn_avrule_get_cond(q, rule, &cond))
				goto cleanup;
			if (cond) {
				if (qpol_syn_avrule_get_is_enabled(q, rule, &enabled) < 0 || qpol_cond_eval(q, cond, &is_true) < 0)
					goto cleanup;
				tmp = apol_cond_expr_render(policy, cond);
				enable_char = (enabled ? 'E' : 'D');
				branch_char = ((is_true && enabled) || (!is_true && !enabled) ? 'T' : 'F');
				asprintf(&expr, "[ %s ]", tmp);
				free(tmp);
				tmp = NULL;
				if (!expr)
					goto cleanup;
			}
		}
		if (!(rule_str = apol_syn_avrule_render(policy, rule)))
			goto cleanup;
		if (opt->lineno) {
			if (qpol_syn_avrule_get_lineno(q, rule, &lineno))
				goto cleanup;
			fprintf(stdout, "%c%c [%7lu] %s %s\n", enable_char, branch_char, lineno, rule_str, expr ? expr : "");
		} else {
			fprintf(stdout, "%c%c %s %s\n", enable_char, branch_char, rule_str, expr ? expr : "");
		}
		free(rule_str);
		rule_str = NULL;
		free(expr);
		expr = NULL;
	}

      cleanup:
	free(tmp);
	free(rule_str);
	free(expr);
}

<<<<<<< HEAD
static void print_av_results(const apol_policy_t * policy, const options_t * opt, const apol_vector_t * v)
=======
static void print_av_results(apol_policy_t * policy, options_t * opt, apol_vector_t * v)
>>>>>>> af8052ad
{
	qpol_policy_t *q = apol_policy_get_qpol(policy);
	size_t i, num_rules = 0;
	const qpol_avrule_t *rule = NULL;
	char *tmp = NULL, *rule_str = NULL, *expr = NULL;
	char enable_char = ' ', branch_char = ' ';
	qpol_iterator_t *iter = NULL;
	const qpol_cond_t *cond = NULL;
	uint32_t enabled = 0, list = 0;

	if (!policy || !v)
		return;

	if (!(num_rules = apol_vector_get_size(v)))
		return;

	fprintf(stdout, "Found %zd semantic av rules:\n", num_rules);

	for (i = 0; i < num_rules; i++) {
		enable_char = branch_char = ' ';
<<<<<<< HEAD
		if (!(rule = apol_vector_get_element(v, i)))
=======
		if (!(rule = (qpol_avrule_t *) apol_vector_get_element(v, i)))
>>>>>>> af8052ad
			goto cleanup;
		if (opt->show_cond) {
			if (qpol_avrule_get_cond(q, rule, &cond))
				goto cleanup;
			if (qpol_avrule_get_is_enabled(q, rule, &enabled))
				goto cleanup;
			if (cond) {
				if (qpol_avrule_get_which_list(q, rule, &list))
					goto cleanup;
				tmp = apol_cond_expr_render(policy, cond);
				qpol_iterator_destroy(&iter);
				enable_char = (enabled ? 'E' : 'D');
				branch_char = (list ? 'T' : 'F');
				asprintf(&expr, "[ %s ]", tmp);
				free(tmp);
				tmp = NULL;
				if (!expr)
					goto cleanup;
			}
		}
		if (!(rule_str = apol_avrule_render(policy, rule)))
			goto cleanup;
		fprintf(stdout, "%c%c %s %s\n", enable_char, branch_char, rule_str, expr ? expr : "");
		free(rule_str);
		rule_str = NULL;
		free(expr);
		expr = NULL;
	}

      cleanup:
	free(tmp);
	free(rule_str);
	free(expr);
}

<<<<<<< HEAD
static int perform_te_query(const apol_policy_t * policy, const options_t * opt, apol_vector_t ** v)
=======
static int perform_te_query(apol_policy_t * policy, options_t * opt, apol_vector_t ** v)
>>>>>>> af8052ad
{
	apol_terule_query_t *teq = NULL;
	unsigned int rules = 0;
	int error = 0;

	if (!policy || !opt || !v) {
		ERR(policy, "%s", strerror(EINVAL));
		errno = EINVAL;
		return -1;
	}

<<<<<<< HEAD
	if (!opt->all && !opt->type_trans && !opt->type_member && !opt->type_change) {
=======
	if (opt->all || opt->type) {
		rules = (QPOL_RULE_TYPE_TRANS | QPOL_RULE_TYPE_CHANGE | QPOL_RULE_TYPE_MEMBER);
	} else {
>>>>>>> af8052ad
		*v = NULL;
		return 0;	       /* no search to do */
	}

	teq = apol_terule_query_create();
	if (!teq) {
		ERR(policy, "%s", strerror(ENOMEM));
		errno = ENOMEM;
		return -1;
	}

	if (opt->all || opt->type_trans) {
		rules |= QPOL_RULE_TYPE_TRANS;
	}
	if (opt->all || opt->type_member) {
		rules |= QPOL_RULE_TYPE_MEMBER;
	}
	if (opt->all || opt->type_change) {
		rules |= QPOL_RULE_TYPE_CHANGE;
	}

	apol_terule_query_set_rules(policy, teq, rules);
	apol_terule_query_set_regex(policy, teq, opt->useregex);
	if (opt->src_name)
		apol_terule_query_set_source(policy, teq, opt->src_name, opt->indirect);
	if (opt->tgt_name)
		apol_terule_query_set_target(policy, teq, opt->tgt_name, opt->indirect);
	if (opt->bool_name)
		apol_terule_query_set_bool(policy, teq, opt->bool_name);
	if (opt->class_name) {
		if (opt->class_vector == NULL) {
			if (apol_terule_query_append_class(policy, teq, opt->class_name)) {
				error = errno;
				goto err;
			}
		} else {
			for (size_t i = 0; i < apol_vector_get_size(opt->class_vector); ++i) {
				char *class_name;
				class_name = apol_vector_get_element(opt->class_vector, i);
				if (!class_name)
					continue;
				if (apol_terule_query_append_class(policy, teq, class_name)) {
					error = errno;
					goto err;
				}
			}
		}
	}

	if (!(opt->semantic) && qpol_policy_has_capability(apol_policy_get_qpol(policy), QPOL_CAP_SYN_RULES)) {
		if (apol_syn_terule_get_by_query(policy, teq, v)) {
			error = errno;
			goto err;
		}
	} else {
		if (apol_terule_get_by_query(policy, teq, v)) {
			error = errno;
			goto err;
		}
	}

	apol_terule_query_destroy(&teq);
	return 0;

      err:
	apol_vector_destroy(v);
	apol_terule_query_destroy(&teq);
	ERR(policy, "%s", strerror(error));
	errno = error;
	return -1;
}

<<<<<<< HEAD
static void print_syn_te_results(const apol_policy_t * policy, const options_t * opt, const apol_vector_t * v)
=======
static void print_syn_te_results(apol_policy_t * policy, options_t * opt, apol_vector_t * v)
>>>>>>> af8052ad
{
	qpol_policy_t *q = apol_policy_get_qpol(policy);
	size_t i, num_rules = 0;
	const apol_vector_t *syn_list = NULL;
	const qpol_syn_terule_t *rule = NULL;
	char *tmp = NULL, *rule_str = NULL, *expr = NULL;
	char enable_char = ' ', branch_char = ' ';
	const qpol_cond_t *cond = NULL;
	uint32_t enabled = 0, is_true = 0;
	unsigned long lineno = 0;

	if (!policy || !v)
		return;

	syn_list = v;
	if (!(num_rules = apol_vector_get_size(syn_list)))
		goto cleanup;

	fprintf(stdout, "Found %zd syntactic te rules:\n", num_rules);

	for (i = 0; i < num_rules; i++) {
		rule = apol_vector_get_element(syn_list, i);
		enable_char = branch_char = ' ';
		if (opt->show_cond) {
			if (qpol_syn_terule_get_cond(q, rule, &cond))
				goto cleanup;
			if (cond) {
				if (qpol_syn_terule_get_is_enabled(q, rule, &enabled) < 0 || qpol_cond_eval(q, cond, &is_true) < 0)
					goto cleanup;
				tmp = apol_cond_expr_render(policy, cond);
				enable_char = (enabled ? 'E' : 'D');
				branch_char = ((is_true && enabled) || (!is_true && !enabled) ? 'T' : 'F');
				asprintf(&expr, "[ %s ]", tmp);
				free(tmp);
				tmp = NULL;
				if (!expr)
					break;
			}
		}
		if (!(rule_str = apol_syn_terule_render(policy, rule)))
			goto cleanup;
		if (opt->lineno) {
			if (qpol_syn_terule_get_lineno(q, rule, &lineno))
				goto cleanup;
			fprintf(stdout, "%c%c [%7lu] %s %s\n", enable_char, branch_char, lineno, rule_str, expr ? expr : "");
		} else {
			fprintf(stdout, "%c%c %s %s\n", enable_char, branch_char, rule_str, expr ? expr : "");
		}
		free(rule_str);
		rule_str = NULL;
		free(expr);
		expr = NULL;
	}

      cleanup:
	free(tmp);
	free(rule_str);
	free(expr);
}

<<<<<<< HEAD
static void print_te_results(const apol_policy_t * policy, const options_t * opt, const apol_vector_t * v)
=======
static void print_te_results(apol_policy_t * policy, options_t * opt, apol_vector_t * v)
>>>>>>> af8052ad
{
	qpol_policy_t *q = apol_policy_get_qpol(policy);
	size_t i, num_rules = 0;
	const qpol_terule_t *rule = NULL;
	char *tmp = NULL, *rule_str = NULL, *expr = NULL;
	char enable_char = ' ', branch_char = ' ';
	qpol_iterator_t *iter = NULL;
	const qpol_cond_t *cond = NULL;
	uint32_t enabled = 0, list = 0;

	if (!policy || !v)
		goto cleanup;

	if (!(num_rules = apol_vector_get_size(v)))
		goto cleanup;

	fprintf(stdout, "Found %zd semantic te rules:\n", num_rules);

	for (i = 0; i < num_rules; i++) {
		enable_char = branch_char = ' ';
<<<<<<< HEAD
		if (!(rule = apol_vector_get_element(v, i)))
=======
		if (!(rule = (qpol_terule_t *) apol_vector_get_element(v, i)))
>>>>>>> af8052ad
			goto cleanup;
		if (opt->show_cond) {
			if (qpol_terule_get_cond(q, rule, &cond))
				goto cleanup;
			if (qpol_terule_get_is_enabled(q, rule, &enabled))
				goto cleanup;
			if (cond) {
				if (qpol_terule_get_which_list(q, rule, &list))
					goto cleanup;
				if (qpol_cond_get_expr_node_iter(q, cond, &iter))
					goto cleanup;
				tmp = apol_cond_expr_render(policy, cond);
				qpol_iterator_destroy(&iter);
				enable_char = (enabled ? 'E' : 'D');
				branch_char = (list ? 'T' : 'F');
				asprintf(&expr, "[ %s ]", tmp);
				free(tmp);
				tmp = NULL;
				if (!expr)
					goto cleanup;
			}
		}
		if (!(rule_str = apol_terule_render(policy, rule)))
			goto cleanup;
		fprintf(stdout, "%c%c %s %s\n", enable_char, branch_char, rule_str, expr ? expr : "");
		free(rule_str);
		rule_str = NULL;
		free(expr);
		expr = NULL;
	}

      cleanup:
	free(tmp);
	free(rule_str);
	free(expr);
}

<<<<<<< HEAD
static int perform_ra_query(const apol_policy_t * policy, const options_t * opt, apol_vector_t ** v)
=======
static int perform_ra_query(apol_policy_t * policy, options_t * opt, apol_vector_t ** v)
>>>>>>> af8052ad
{
	apol_role_allow_query_t *raq = NULL;
	int error = 0;

	if (!policy || !opt || !v) {
		ERR(policy, "%s", strerror(EINVAL));
		errno = EINVAL;
		return -1;
	}

	if (!opt->role_allow && !opt->all) {
		*v = NULL;
		return 0;	       /* no search to do */
	}

	raq = apol_role_allow_query_create();
	if (!raq) {
		ERR(policy, "%s", strerror(ENOMEM));
		errno = ENOMEM;
		return -1;
	}

	apol_role_allow_query_set_regex(policy, raq, opt->useregex);
	if (opt->src_role_name) {
		if (apol_role_allow_query_set_source(policy, raq, opt->src_role_name)) {
			error = errno;
			goto err;
		}
	}
	if (opt->tgt_role_name)
		if (apol_role_allow_query_set_target(policy, raq, opt->tgt_role_name)) {
			error = errno;
			goto err;
		}

	if (apol_role_allow_get_by_query(policy, raq, v)) {
		error = errno;
		goto err;
	}

	apol_role_allow_query_destroy(&raq);
	return 0;

      err:
	apol_vector_destroy(v);
	apol_role_allow_query_destroy(&raq);
	ERR(policy, "%s", strerror(error));
	errno = error;
	return -1;
}

<<<<<<< HEAD
static void print_ra_results(const apol_policy_t * policy, const options_t * opt __attribute__ ((unused)), const apol_vector_t * v)
=======
static void print_ra_results(apol_policy_t * policy, options_t * opt, apol_vector_t * v)
>>>>>>> af8052ad
{
	size_t i, num_rules = 0;
	const qpol_role_allow_t *rule = NULL;
	char *tmp = NULL;

	if (!policy || !v)
		return;

	if (!(num_rules = apol_vector_get_size(v)))
		return;

	fprintf(stdout, "Found %zd role allow rules:\n", num_rules);

	for (i = 0; i < num_rules; i++) {
<<<<<<< HEAD
		if (!(rule = apol_vector_get_element(v, i)))
=======
		if (!(rule = (qpol_role_allow_t *) apol_vector_get_element(v, i)))
>>>>>>> af8052ad
			break;
		if (!(tmp = apol_role_allow_render(policy, rule)))
			break;
		fprintf(stdout, "   %s\n", tmp);
		free(tmp);
		tmp = NULL;
	}
}

<<<<<<< HEAD
static int perform_rt_query(const apol_policy_t * policy, const options_t * opt, apol_vector_t ** v)
=======
static int perform_rt_query(apol_policy_t * policy, options_t * opt, apol_vector_t ** v)
>>>>>>> af8052ad
{
	apol_role_trans_query_t *rtq = NULL;
	int error = 0;

	if (!policy || !opt || !v) {
		ERR(policy, "%s", strerror(EINVAL));
		errno = EINVAL;
		return -1;
	}

	if (!opt->role_trans && !opt->all) {
		*v = NULL;
		return 0;	       /* no search to do */
	}

	rtq = apol_role_trans_query_create();
	if (!rtq) {
		ERR(policy, "%s", strerror(ENOMEM));
		errno = ENOMEM;
		return -1;
	}

	apol_role_trans_query_set_regex(policy, rtq, opt->useregex);
	if (opt->src_role_name) {
		if (apol_role_trans_query_set_source(policy, rtq, opt->src_role_name)) {
			error = errno;
			goto err;
		}
	}
	if (opt->tgt_name) {
		if (apol_role_trans_query_set_target(policy, rtq, opt->tgt_name, opt->indirect)) {
			error = errno;
			goto err;
		}
	}

	if (apol_role_trans_get_by_query(policy, rtq, v)) {
		error = errno;
		goto err;
	}

	apol_role_trans_query_destroy(&rtq);
	return 0;

      err:
	apol_vector_destroy(v);
	apol_role_trans_query_destroy(&rtq);
	ERR(policy, "%s", strerror(error));
	errno = error;
	return -1;
}

<<<<<<< HEAD
static void print_rt_results(const apol_policy_t * policy, const options_t * opt __attribute__ ((unused)), const apol_vector_t * v)
=======
static void print_rt_results(apol_policy_t * policy, options_t * opt, apol_vector_t * v)
>>>>>>> af8052ad
{
	size_t i, num_rules = 0;
	const qpol_role_trans_t *rule = NULL;
	char *tmp = NULL;

	if (!policy || !v)
		return;

	if (!(num_rules = apol_vector_get_size(v)))
		return;

	fprintf(stdout, "Found %zd role_transition rules:\n", num_rules);

	for (i = 0; i < num_rules; i++) {
<<<<<<< HEAD
		if (!(rule = apol_vector_get_element(v, i)))
=======
		if (!(rule = (qpol_role_trans_t *) apol_vector_get_element(v, i)))
>>>>>>> af8052ad
			break;
		if (!(tmp = apol_role_trans_render(policy, rule)))
			break;
		fprintf(stdout, "   %s\n", tmp);
		free(tmp);
		tmp = NULL;
	}
}

<<<<<<< HEAD
static int perform_range_query(const apol_policy_t * policy, const options_t * opt, apol_vector_t ** v)
=======
static int perform_range_query(apol_policy_t * policy, options_t * opt, apol_vector_t ** v)
>>>>>>> af8052ad
{
	apol_range_trans_query_t *rtq = NULL;
	int error = 0;

	if (!policy || !opt || !v) {
		ERR(policy, "%s", strerror(EINVAL));
		errno = EINVAL;
		return -1;
	}

	if (!opt->rtrans && !opt->all) {
		*v = NULL;
		return 0;	       /* no search to do */
	}

	rtq = apol_range_trans_query_create();
	if (!rtq) {
		ERR(policy, "%s", strerror(ENOMEM));
		errno = ENOMEM;
		return -1;
	}

	apol_range_trans_query_set_regex(policy, rtq, opt->useregex);
	if (opt->src_name) {
		if (apol_range_trans_query_set_source(policy, rtq, opt->src_name, opt->indirect)) {
			error = errno;
			goto err;
		}
	}
	if (opt->tgt_name) {
		if (apol_range_trans_query_set_target(policy, rtq, opt->tgt_name, opt->indirect)) {
			error = errno;
			goto err;
		}
	}
	if (opt->class_name) {
<<<<<<< HEAD
		if (opt->class_vector == NULL) {
			if (apol_range_trans_query_append_class(policy, rtq, opt->class_name)) {
				error = errno;
				goto err;
			}
		} else {
			for (size_t i = 0; i < apol_vector_get_size(opt->class_vector); ++i) {
				char *class_name;
				class_name = apol_vector_get_element(opt->class_vector, i);
				if (!class_name)
					continue;
				if (apol_range_trans_query_append_class(policy, rtq, class_name)) {
					error = errno;
					goto err;
				}
			}
=======
		if (apol_range_trans_query_append_class(policy, rtq, opt->class_name)) {
			error = errno;
			goto err;
>>>>>>> af8052ad
		}
	}

	if (apol_range_trans_get_by_query(policy, rtq, v)) {
		error = errno;
		goto err;
	}

	apol_range_trans_query_destroy(&rtq);
	return 0;

      err:
	apol_vector_destroy(v);
	apol_range_trans_query_destroy(&rtq);
	ERR(policy, "%s", strerror(error));
	errno = error;
	return -1;
}

<<<<<<< HEAD
static void print_range_results(const apol_policy_t * policy, const options_t * opt
				__attribute__ ((unused)), const apol_vector_t * v)
=======
static void print_range_results(apol_policy_t * policy, options_t * opt, apol_vector_t * v)
>>>>>>> af8052ad
{
	size_t i, num_rules = 0;
	const qpol_range_trans_t *rule = NULL;
	char *tmp = NULL;

	if (!policy || !v)
		return;

	if (!(num_rules = apol_vector_get_size(v)))
		return;

	fprintf(stdout, "Found %zd range_transition rules:\n", num_rules);

	for (i = 0; i < num_rules; i++) {
<<<<<<< HEAD
		if (!(rule = apol_vector_get_element(v, i)))
=======
		if (!(rule = (qpol_range_trans_t *) apol_vector_get_element(v, i)))
>>>>>>> af8052ad
			break;
		if (!(tmp = apol_range_trans_render(policy, rule)))
			break;
		fprintf(stdout, "   %s\n", tmp);
		free(tmp);
		tmp = NULL;
	}
}

int main(int argc, char **argv)
{
	options_t cmd_opts;
	int optc, rt = -1;

	apol_policy_t *policy = NULL;
	apol_vector_t *v = NULL;
	apol_policy_path_t *pol_path = NULL;
	apol_vector_t *mod_paths = NULL;
	apol_policy_path_type_e path_type = APOL_POLICY_PATH_TYPE_MONOLITHIC;

	memset(&cmd_opts, 0, sizeof(cmd_opts));
<<<<<<< HEAD
	cmd_opts.indirect = true;
=======
	cmd_opts.indirect = TRUE;
>>>>>>> af8052ad
	while ((optc = getopt_long(argc, argv, "ATs:t:c:p:b:dRnSChV", longopts, NULL)) != -1) {
		switch (optc) {
		case 0:
			break;
		case 's':	       /* source */
			if (optarg == 0) {
				usage(argv[0], 1);
				printf("Missing source type/attribute for -s (--source)\n");
				exit(1);
			}
			cmd_opts.src_name = strdup(optarg);
			if (!cmd_opts.src_name) {
				fprintf(stderr, "%s\n", strerror(errno));
				exit(1);
			}
			break;
		case 't':	       /* target */
			if (optarg == 0) {
				usage(argv[0], 1);
				printf("Missing target type/attribute for -t (--target)\n");
				exit(1);
			}
			cmd_opts.tgt_name = strdup(optarg);
			if (!cmd_opts.tgt_name) {
				fprintf(stderr, "%s\n", strerror(errno));
				exit(1);
			}
			break;
		case EXPR_ROLE_SOURCE:
			if (optarg == 0) {
				usage(argv[0], 1);
				printf("Missing source role for --role_source\n");
				exit(1);
			}
			cmd_opts.src_role_name = strdup(optarg);
			if (!cmd_opts.src_role_name) {
				fprintf(stderr, "%s\n", strerror(errno));
				exit(1);
			}
			break;
		case EXPR_ROLE_TARGET:
			if (optarg == 0) {
				usage(argv[0], 1);
				printf("Missing target role for --role_target\n");
				exit(1);
			}
			cmd_opts.tgt_role_name = strdup(optarg);
			if (!cmd_opts.tgt_role_name) {
				fprintf(stderr, "%s\n", strerror(errno));
				exit(1);
			}
			break;
		case 'c':	       /* class */
			if (optarg == 0) {
				usage(argv[0], 1);
				printf("Missing object class for -c (--class)\n");
				exit(1);
			}
			cmd_opts.class_name = strdup(optarg);
			if (!cmd_opts.class_name) {
				fprintf(stderr, "%s\n", strerror(errno));
				exit(1);
			}
			break;
		case 'p':	       /* permission */
			if (optarg == 0) {
				usage(argv[0], 1);
				printf("Missing permissions for -p (--perm)\n");
				exit(1);
			}
			if ((cmd_opts.permlist = strdup(optarg)) == NULL
			    || (cmd_opts.perm_vector = apol_vector_create(free)) == NULL) {
				fprintf(stderr, "%s\n", strerror(errno));
				exit(1);
			}
			break;
		case 'b':
			if (optarg == 0) {
				usage(argv[0], 1);
				printf("Missing boolean for -b (--bool)\n");
				exit(1);
			}
			cmd_opts.bool_name = strdup(optarg);
			if (!cmd_opts.bool_name) {
				fprintf(stderr, "%s\n", strerror(errno));
				exit(1);
			}
			break;
		case 'd':	       /* direct search */
<<<<<<< HEAD
			cmd_opts.indirect = false;
			break;
		case 'R':	       /* use regex */
			cmd_opts.useregex = true;
			break;
		case 'A':	       /* allow */
			cmd_opts.allow = true;
			break;
		case RULE_NEVERALLOW: /* neverallow */
			cmd_opts.nallow = true;
			break;
		case RULE_AUDIT:      /* audit */
			cmd_opts.auditallow = true;
			cmd_opts.dontaudit = true;
			fprintf(stderr, "Use of --audit is depercated; use --auditallow and --dontaudit instead.\n");
			break;
		case RULE_AUDITALLOW:
			cmd_opts.auditallow = true;
			break;
		case RULE_DONTAUDIT:
			cmd_opts.dontaudit = true;
			break;
		case 'T':	       /* type_transition */
			cmd_opts.type_trans = true;
			break;
		case RULE_TYPE_MEMBER:	/* type_member */
			cmd_opts.type_member = true;
			break;
		case RULE_TYPE_CHANGE:	/* type_change */
			cmd_opts.type_change = true;
			break;
		case RULE_ROLE_ALLOW:
			cmd_opts.role_allow = true;
			break;
		case RULE_ROLE_TRANS:
			cmd_opts.role_trans = true;
			break;
		case RULE_RANGE_TRANS:	/* range transition */
			cmd_opts.rtrans = true;
			break;
		case RULE_ALL:	       /* all */
			cmd_opts.all = true;
			break;
		case 'n':	       /* lineno */
			cmd_opts.lineno = true;
			break;
		case 'S':	       /* semantic */
			cmd_opts.semantic = true;
=======
			cmd_opts.indirect = FALSE;
			break;
		case 'R':	       /* use regex */
			cmd_opts.useregex = TRUE;
			break;
		case 'A':	       /* allow */
			cmd_opts.allow = TRUE;
			break;
		case RULE_NEVERALLOW: /* neverallow */
			cmd_opts.nallow = TRUE;
			break;
		case RULE_AUDIT:      /* audit */
			cmd_opts.auditallow = TRUE;
			cmd_opts.dontaudit = TRUE;
			fprintf(stderr, "Use of --audit is depercated; use --auditallow and --dontaudit instead.\n");
			break;
		case RULE_AUDITALLOW:
			cmd_opts.auditallow = TRUE;
			break;
		case RULE_DONTAUDIT:
			cmd_opts.dontaudit = TRUE;
			break;
		case 'T':	       /* type */
			cmd_opts.type = TRUE;
			break;
		case RULE_ROLE_ALLOW:
			cmd_opts.role_allow = TRUE;
			break;
		case RULE_ROLE_TRANS:
			cmd_opts.role_trans = TRUE;
			break;
		case RULE_RANGE_TRANS:	/* range transition */
			cmd_opts.rtrans = TRUE;
			break;
		case RULE_ALL:	       /* all */
			cmd_opts.all = TRUE;
			break;
		case 'n':	       /* lineno */
			cmd_opts.lineno = TRUE;
>>>>>>> af8052ad
			break;
		case 'S':	       /* semantic */
			cmd_opts.semantic = TRUE;
			break;
		case 'C':
			cmd_opts.show_cond = true;
			break;
		case 'h':	       /* help */
			usage(argv[0], 0);
			exit(0);
		case 'V':	       /* version */
			printf("sesearch %s\n%s\n", VERSION, COPYRIGHT_INFO);
			exit(0);
		default:
			usage(argv[0], 1);
			exit(1);
		}
	}

	if (!(cmd_opts.allow || cmd_opts.nallow || cmd_opts.auditallow || cmd_opts.dontaudit || cmd_opts.role_allow ||
<<<<<<< HEAD
	      cmd_opts.type_trans || cmd_opts.type_member || cmd_opts.type_change || cmd_opts.rtrans || cmd_opts.role_trans ||
	      cmd_opts.all)) {
		usage(argv[0], 1);
		fprintf(stderr, "One of --all, --allow, --neverallow, --auditallow, --dontaudit,\n"
			"--range_trans, --type_trans, --type_member, --type_change, --role_allow,\n"
			"or --role_trans must be specified.\n");
=======
	      cmd_opts.type || cmd_opts.rtrans || cmd_opts.role_trans || cmd_opts.all)) {
		usage(argv[0], 1);
		fprintf(stderr, "One of --all, --allow, --neverallow, --auditallow, --dontaudit,\n"
			"--rangetrans, --type, --role_allow, or --role_trans must be specified.\n");
>>>>>>> af8052ad
		exit(1);
	}

	if (argc - optind < 1) {
		rt = qpol_default_policy_find(&policy_file);
		if (rt < 0) {
			fprintf(stderr, "Default policy search failed: %s\n", strerror(errno));
<<<<<<< HEAD
=======
			exit(1);
		} else if (rt != 0) {
			fprintf(stderr, "No default policy found.\n");
			exit(1);
		}
	} else {
		if ((policy_file = strdup(argv[optind])) == NULL) {
			fprintf(stderr, "%s\n", strerror(errno));
			exit(1);
		}
		optind++;
	}

	if (argc - optind > 0) {
		path_type = APOL_POLICY_PATH_TYPE_MODULAR;
		if (!(mod_paths = apol_vector_create(NULL))) {
			ERR(policy, "%s", strerror(ENOMEM));
			exit(1);
		}
		for (; argc - optind; optind++) {
			if (apol_vector_append(mod_paths, (void *)argv[optind])) {
				ERR(policy, "Error loading module %s", argv[optind]);
				apol_vector_destroy(&mod_paths);
				free(policy_file);
				exit(1);
			}
		}
	} else if (apol_file_is_policy_path_list(policy_file) > 0) {
		pol_path = apol_policy_path_create_from_file(policy_file);
		if (!pol_path) {
			ERR(policy, "%s", "invalid policy list");
			free(policy_file);
>>>>>>> af8052ad
			exit(1);
		} else if (rt != 0) {
			fprintf(stderr, "No default policy found.\n");
			exit(1);
		}
	} else {
		if ((policy_file = strdup(argv[optind])) == NULL) {
			fprintf(stderr, "%s\n", strerror(errno));
			exit(1);
		}
		optind++;
	}

	if (argc - optind > 0) {
		path_type = APOL_POLICY_PATH_TYPE_MODULAR;
		if (!(mod_paths = apol_vector_create(NULL))) {
			ERR(policy, "%s", strerror(ENOMEM));
			exit(1);
		}
		for (; argc - optind; optind++) {
			if (apol_vector_append(mod_paths, (void *)argv[optind])) {
				ERR(policy, "Error loading module %s", argv[optind]);
				apol_vector_destroy(&mod_paths);
				free(policy_file);
				exit(1);
			}
		}
<<<<<<< HEAD
	} else if (apol_file_is_policy_path_list(policy_file) > 0) {
		pol_path = apol_policy_path_create_from_file(policy_file);
		if (!pol_path) {
			ERR(policy, "%s", "invalid policy list");
			free(policy_file);
			exit(1);
		}
=======
>>>>>>> af8052ad
	}

	if (!pol_path)
		pol_path = apol_policy_path_create(path_type, policy_file, mod_paths);
	if (!pol_path) {
		ERR(policy, "%s", strerror(ENOMEM));
		free(policy_file);
		apol_vector_destroy(&mod_paths);
<<<<<<< HEAD
		exit(1);
	}
	free(policy_file);
	apol_vector_destroy(&mod_paths);

	int pol_opt = 0;
	if (!(cmd_opts.nallow || cmd_opts.all))
		pol_opt = QPOL_POLICY_OPTION_NO_NEVERALLOWS;
	policy = apol_policy_create_from_policy_path(pol_path, pol_opt, NULL, NULL);
	if (!policy) {
		ERR(policy, "%s", strerror(errno));
		apol_policy_path_destroy(&pol_path);
		exit(1);
	}
	/* handle regex for class name */
	if (cmd_opts.useregex && cmd_opts.class_name != NULL) {
		cmd_opts.class_vector = apol_vector_create(NULL);
		apol_vector_t *qpol_matching_classes = NULL;
		apol_class_query_t *regex_match_query = apol_class_query_create();
		apol_class_query_set_regex(policy, regex_match_query, 1);
		apol_class_query_set_class(policy, regex_match_query, cmd_opts.class_name);
		if (apol_class_get_by_query(policy, regex_match_query, &qpol_matching_classes)) {
			apol_class_query_destroy(&regex_match_query);
			goto cleanup;
		}
		const qpol_class_t *class = NULL;
		for (size_t i = 0; i < apol_vector_get_size(qpol_matching_classes); ++i) {
			const char *class_name;
			class = apol_vector_get_element(qpol_matching_classes, i);
			if (!class)
				break;
			qpol_class_get_name(apol_policy_get_qpol(policy), class, &class_name);
			apol_vector_append(cmd_opts.class_vector, (void *)class_name);
		}
		if (!apol_vector_get_size(qpol_matching_classes)) {
			apol_vector_destroy(&qpol_matching_classes);
			apol_class_query_destroy(&regex_match_query);
			ERR(policy, "No classes match expression %s", cmd_opts.class_name);
			goto cleanup;
		}
		apol_vector_destroy(&qpol_matching_classes);
		apol_class_query_destroy(&regex_match_query);
=======
		exit(1);
	}
	free(policy_file);
	apol_vector_destroy(&mod_paths);
	policy = apol_policy_create_from_policy_path(pol_path, 0, NULL, NULL);
	if (!policy) {
		ERR(policy, "%s", strerror(errno));
		apol_policy_path_destroy(&pol_path);
		exit(1);
>>>>>>> af8052ad
	}

	if (!cmd_opts.semantic && qpol_policy_has_capability(apol_policy_get_qpol(policy), QPOL_CAP_SYN_RULES)) {
		if (qpol_policy_build_syn_rule_table(apol_policy_get_qpol(policy))) {
			apol_policy_destroy(&policy);
			exit(1);
		}
	}

	/* if syntactic rules are not available always do semantic search */
	if (!qpol_policy_has_capability(apol_policy_get_qpol(policy), QPOL_CAP_SYN_RULES)) {
		cmd_opts.semantic = 1;
	}

	/* supress line numbers if doing semantic search or not available */
	if (cmd_opts.semantic || !qpol_policy_has_capability(apol_policy_get_qpol(policy), QPOL_CAP_LINE_NUMBERS)) {
		cmd_opts.lineno = 0;
	}

	if (perform_av_query(policy, &cmd_opts, &v)) {
		rt = 1;
		goto cleanup;
	}
	if (v) {
		if (!cmd_opts.semantic && qpol_policy_has_capability(apol_policy_get_qpol(policy), QPOL_CAP_SYN_RULES))
			print_syn_av_results(policy, &cmd_opts, v);
		else
			print_av_results(policy, &cmd_opts, v);
		fprintf(stdout, "\n");
	}
	apol_vector_destroy(&v);
	if (perform_te_query(policy, &cmd_opts, &v)) {
		rt = 1;
		goto cleanup;
	}
	if (v) {
		if (!cmd_opts.semantic && qpol_policy_has_capability(apol_policy_get_qpol(policy), QPOL_CAP_SYN_RULES))
			print_syn_te_results(policy, &cmd_opts, v);
		else
			print_te_results(policy, &cmd_opts, v);
		fprintf(stdout, "\n");
	}
	apol_vector_destroy(&v);
	if (perform_ra_query(policy, &cmd_opts, &v)) {
		rt = 1;
		goto cleanup;
	}
	if (v) {
		print_ra_results(policy, &cmd_opts, v);
		fprintf(stdout, "\n");
	}
	apol_vector_destroy(&v);
	if (perform_rt_query(policy, &cmd_opts, &v)) {
		rt = 1;
		goto cleanup;
	}
	if (v) {
		print_rt_results(policy, &cmd_opts, v);
		fprintf(stdout, "\n");
	}
	apol_vector_destroy(&v);
	if (perform_range_query(policy, &cmd_opts, &v)) {
		rt = 1;
		goto cleanup;
	}
	if (v) {
		print_range_results(policy, &cmd_opts, v);
		fprintf(stdout, "\n");
	}
	apol_vector_destroy(&v);
	rt = 0;
      cleanup:
	apol_policy_destroy(&policy);
	apol_policy_path_destroy(&pol_path);
	free(cmd_opts.src_name);
	free(cmd_opts.tgt_name);
	free(cmd_opts.class_name);
	free(cmd_opts.permlist);
	free(cmd_opts.bool_name);
	free(cmd_opts.src_role_name);
	free(cmd_opts.tgt_role_name);
	apol_vector_destroy(&cmd_opts.perm_vector);
<<<<<<< HEAD
	apol_vector_destroy(&cmd_opts.class_vector);
=======
>>>>>>> af8052ad
	exit(rt);
}<|MERGE_RESOLUTION|>--- conflicted
+++ resolved
@@ -4,10 +4,7 @@
  *
  *  @author Frank Mayer  mayerf@tresys.com
  *  @author Jeremy A. Mowery jmowery@tresys.com
-<<<<<<< HEAD
  *  @author Paul Rosenfeld  prosenfeld@tresys.com
-=======
->>>>>>> af8052ad
  *
  *  Copyright (C) 2003-2007 Tresys Technology, LLC
  *
@@ -58,43 +55,6 @@
 {
 	RULE_NEVERALLOW = 256, RULE_AUDIT, RULE_AUDITALLOW, RULE_DONTAUDIT,
 	RULE_ROLE_ALLOW, RULE_ROLE_TRANS, RULE_RANGE_TRANS, RULE_ALL,
-<<<<<<< HEAD
-	EXPR_ROLE_SOURCE, EXPR_ROLE_TARGET, RULE_TYPE_MEMBER, RULE_TYPE_CHANGE
-};
-
-static struct option const longopts[] = {
-	{"allow", no_argument, NULL, 'A'},
-	{"neverallow", no_argument, NULL, RULE_NEVERALLOW},
-	{"audit", no_argument, NULL, RULE_AUDIT},
-	{"auditallow", no_argument, NULL, RULE_AUDITALLOW},
-	{"dontaudit", no_argument, NULL, RULE_DONTAUDIT},
-	{"type_trans", no_argument, NULL, 'T'},
-	{"type_member", no_argument, NULL, RULE_TYPE_MEMBER},
-	{"type_change", no_argument, NULL, RULE_TYPE_CHANGE},
-	{"role_allow", no_argument, NULL, RULE_ROLE_ALLOW},
-	{"role_trans", no_argument, NULL, RULE_ROLE_TRANS},
-	{"range_trans", no_argument, NULL, RULE_RANGE_TRANS},
-	{"all", no_argument, NULL, RULE_ALL},
-
-	{"source", required_argument, NULL, 's'},
-	{"target", required_argument, NULL, 't'},
-	{"role_source", required_argument, NULL, EXPR_ROLE_SOURCE},
-	{"role_target", required_argument, NULL, EXPR_ROLE_TARGET},
-	{"class", required_argument, NULL, 'c'},
-	{"perm", required_argument, NULL, 'p'},
-	{"bool", required_argument, NULL, 'b'},
-
-	{"direct", no_argument, NULL, 'd'},
-	{"regex", no_argument, NULL, 'R'},
-	{"linenum", no_argument, NULL, 'n'},
-	{"semantic", no_argument, NULL, 'S'},
-	{"show_cond", no_argument, NULL, 'C'},
-	{"help", no_argument, NULL, 'h'},
-	{"version", no_argument, NULL, 'V'},
-	{NULL, 0, NULL, 0}
-};
-
-=======
 	EXPR_ROLE_SOURCE, EXPR_ROLE_TARGET
 };
 
@@ -128,7 +88,6 @@
 	{NULL, 0, NULL, 0}
 };
 
->>>>>>> af8052ad
 typedef struct options
 {
 	char *src_name;
@@ -138,7 +97,6 @@
 	char *class_name;
 	char *permlist;
 	char *bool_name;
-<<<<<<< HEAD
 	apol_vector_t *class_vector;
 	bool all;
 	bool lineno;
@@ -148,30 +106,12 @@
 	bool nallow;
 	bool auditallow;
 	bool dontaudit;
-	bool type_trans;
-	bool type_member;
-	bool type_change;
+	bool type;
 	bool rtrans;
 	bool role_allow;
 	bool role_trans;
 	bool useregex;
 	bool show_cond;
-=======
-	bool_t all;
-	bool_t lineno;
-	bool_t semantic;
-	bool_t indirect;
-	bool_t allow;
-	bool_t nallow;
-	bool_t auditallow;
-	bool_t dontaudit;
-	bool_t type;
-	bool_t rtrans;
-	bool_t role_allow;
-	bool_t role_trans;
-	bool_t useregex;
-	bool_t show_cond;
->>>>>>> af8052ad
 	apol_vector_t *perm_vector;
 } options_t;
 
@@ -185,19 +125,10 @@
 	printf("Search the rules in a SELinux policy.\n\n");
 	printf("RULE_TYPES:\n");
 	printf("  -A, --allow               allow rules\n");
-<<<<<<< HEAD
-	printf("  --auditallow              auditallow rules\n");
-	printf("  --dontaudit               dontaudit rules\n");
-	printf("  --neverallow              neverallow rules\n");
-	printf("  --type_change             type_change rules\n");
-	printf("  --type_member             type_member rules\n");
-	printf("  -T, --type_trans          type_transition rules\n");
-=======
 	printf("  --neverallow              neverallow rules\n");
 	printf("  --auditallow              auditallow rules\n");
 	printf("  --dontaudit               dontaudit rules\n");
 	printf("  -T, --type                type_trans, type_member, and type_change\n");
->>>>>>> af8052ad
 	printf("  --role_allow              role allow rules\n");
 	printf("  --role_trans              role_transition rules\n");
 	printf("  --range_trans             range_transition rules\n");
@@ -226,11 +157,7 @@
 	printf("policy, will be opened if no policy is provided.\n\n");
 }
 
-<<<<<<< HEAD
 static int perform_av_query(const apol_policy_t * policy, const options_t * opt, apol_vector_t ** v)
-=======
-static int perform_av_query(apol_policy_t * policy, options_t * opt, apol_vector_t ** v)
->>>>>>> af8052ad
 {
 	apol_avrule_query_t *avq = NULL;
 	unsigned int rules = 0;
@@ -290,10 +217,7 @@
 			}
 		}
 	}
-<<<<<<< HEAD
-
-=======
->>>>>>> af8052ad
+
 	if (opt->permlist) {
 		tmp = strdup(opt->permlist);
 		for (tok = strtok(tmp, ","); tok; tok = strtok(NULL, ",")) {
@@ -335,11 +259,7 @@
 	return -1;
 }
 
-<<<<<<< HEAD
 static void print_syn_av_results(const apol_policy_t * policy, const options_t * opt, const apol_vector_t * v)
-=======
-static void print_syn_av_results(apol_policy_t * policy, options_t * opt, apol_vector_t * v)
->>>>>>> af8052ad
 {
 	qpol_policy_t *q = apol_policy_get_qpol(policy);
 	size_t i, num_rules = 0;
@@ -400,11 +320,7 @@
 	free(expr);
 }
 
-<<<<<<< HEAD
 static void print_av_results(const apol_policy_t * policy, const options_t * opt, const apol_vector_t * v)
-=======
-static void print_av_results(apol_policy_t * policy, options_t * opt, apol_vector_t * v)
->>>>>>> af8052ad
 {
 	qpol_policy_t *q = apol_policy_get_qpol(policy);
 	size_t i, num_rules = 0;
@@ -425,11 +341,7 @@
 
 	for (i = 0; i < num_rules; i++) {
 		enable_char = branch_char = ' ';
-<<<<<<< HEAD
 		if (!(rule = apol_vector_get_element(v, i)))
-=======
-		if (!(rule = (qpol_avrule_t *) apol_vector_get_element(v, i)))
->>>>>>> af8052ad
 			goto cleanup;
 		if (opt->show_cond) {
 			if (qpol_avrule_get_cond(q, rule, &cond))
@@ -465,11 +377,7 @@
 	free(expr);
 }
 
-<<<<<<< HEAD
 static int perform_te_query(const apol_policy_t * policy, const options_t * opt, apol_vector_t ** v)
-=======
-static int perform_te_query(apol_policy_t * policy, options_t * opt, apol_vector_t ** v)
->>>>>>> af8052ad
 {
 	apol_terule_query_t *teq = NULL;
 	unsigned int rules = 0;
@@ -481,13 +389,9 @@
 		return -1;
 	}
 
-<<<<<<< HEAD
-	if (!opt->all && !opt->type_trans && !opt->type_member && !opt->type_change) {
-=======
 	if (opt->all || opt->type) {
 		rules = (QPOL_RULE_TYPE_TRANS | QPOL_RULE_TYPE_CHANGE | QPOL_RULE_TYPE_MEMBER);
 	} else {
->>>>>>> af8052ad
 		*v = NULL;
 		return 0;	       /* no search to do */
 	}
@@ -497,16 +401,6 @@
 		ERR(policy, "%s", strerror(ENOMEM));
 		errno = ENOMEM;
 		return -1;
-	}
-
-	if (opt->all || opt->type_trans) {
-		rules |= QPOL_RULE_TYPE_TRANS;
-	}
-	if (opt->all || opt->type_member) {
-		rules |= QPOL_RULE_TYPE_MEMBER;
-	}
-	if (opt->all || opt->type_change) {
-		rules |= QPOL_RULE_TYPE_CHANGE;
 	}
 
 	apol_terule_query_set_rules(policy, teq, rules);
@@ -560,11 +454,7 @@
 	return -1;
 }
 
-<<<<<<< HEAD
 static void print_syn_te_results(const apol_policy_t * policy, const options_t * opt, const apol_vector_t * v)
-=======
-static void print_syn_te_results(apol_policy_t * policy, options_t * opt, apol_vector_t * v)
->>>>>>> af8052ad
 {
 	qpol_policy_t *q = apol_policy_get_qpol(policy);
 	size_t i, num_rules = 0;
@@ -625,11 +515,7 @@
 	free(expr);
 }
 
-<<<<<<< HEAD
 static void print_te_results(const apol_policy_t * policy, const options_t * opt, const apol_vector_t * v)
-=======
-static void print_te_results(apol_policy_t * policy, options_t * opt, apol_vector_t * v)
->>>>>>> af8052ad
 {
 	qpol_policy_t *q = apol_policy_get_qpol(policy);
 	size_t i, num_rules = 0;
@@ -650,11 +536,7 @@
 
 	for (i = 0; i < num_rules; i++) {
 		enable_char = branch_char = ' ';
-<<<<<<< HEAD
 		if (!(rule = apol_vector_get_element(v, i)))
-=======
-		if (!(rule = (qpol_terule_t *) apol_vector_get_element(v, i)))
->>>>>>> af8052ad
 			goto cleanup;
 		if (opt->show_cond) {
 			if (qpol_terule_get_cond(q, rule, &cond))
@@ -692,11 +574,7 @@
 	free(expr);
 }
 
-<<<<<<< HEAD
 static int perform_ra_query(const apol_policy_t * policy, const options_t * opt, apol_vector_t ** v)
-=======
-static int perform_ra_query(apol_policy_t * policy, options_t * opt, apol_vector_t ** v)
->>>>>>> af8052ad
 {
 	apol_role_allow_query_t *raq = NULL;
 	int error = 0;
@@ -748,11 +626,7 @@
 	return -1;
 }
 
-<<<<<<< HEAD
 static void print_ra_results(const apol_policy_t * policy, const options_t * opt __attribute__ ((unused)), const apol_vector_t * v)
-=======
-static void print_ra_results(apol_policy_t * policy, options_t * opt, apol_vector_t * v)
->>>>>>> af8052ad
 {
 	size_t i, num_rules = 0;
 	const qpol_role_allow_t *rule = NULL;
@@ -767,11 +641,7 @@
 	fprintf(stdout, "Found %zd role allow rules:\n", num_rules);
 
 	for (i = 0; i < num_rules; i++) {
-<<<<<<< HEAD
 		if (!(rule = apol_vector_get_element(v, i)))
-=======
-		if (!(rule = (qpol_role_allow_t *) apol_vector_get_element(v, i)))
->>>>>>> af8052ad
 			break;
 		if (!(tmp = apol_role_allow_render(policy, rule)))
 			break;
@@ -781,11 +651,7 @@
 	}
 }
 
-<<<<<<< HEAD
 static int perform_rt_query(const apol_policy_t * policy, const options_t * opt, apol_vector_t ** v)
-=======
-static int perform_rt_query(apol_policy_t * policy, options_t * opt, apol_vector_t ** v)
->>>>>>> af8052ad
 {
 	apol_role_trans_query_t *rtq = NULL;
 	int error = 0;
@@ -838,11 +704,7 @@
 	return -1;
 }
 
-<<<<<<< HEAD
 static void print_rt_results(const apol_policy_t * policy, const options_t * opt __attribute__ ((unused)), const apol_vector_t * v)
-=======
-static void print_rt_results(apol_policy_t * policy, options_t * opt, apol_vector_t * v)
->>>>>>> af8052ad
 {
 	size_t i, num_rules = 0;
 	const qpol_role_trans_t *rule = NULL;
@@ -857,11 +719,7 @@
 	fprintf(stdout, "Found %zd role_transition rules:\n", num_rules);
 
 	for (i = 0; i < num_rules; i++) {
-<<<<<<< HEAD
 		if (!(rule = apol_vector_get_element(v, i)))
-=======
-		if (!(rule = (qpol_role_trans_t *) apol_vector_get_element(v, i)))
->>>>>>> af8052ad
 			break;
 		if (!(tmp = apol_role_trans_render(policy, rule)))
 			break;
@@ -871,11 +729,7 @@
 	}
 }
 
-<<<<<<< HEAD
 static int perform_range_query(const apol_policy_t * policy, const options_t * opt, apol_vector_t ** v)
-=======
-static int perform_range_query(apol_policy_t * policy, options_t * opt, apol_vector_t ** v)
->>>>>>> af8052ad
 {
 	apol_range_trans_query_t *rtq = NULL;
 	int error = 0;
@@ -912,7 +766,6 @@
 		}
 	}
 	if (opt->class_name) {
-<<<<<<< HEAD
 		if (opt->class_vector == NULL) {
 			if (apol_range_trans_query_append_class(policy, rtq, opt->class_name)) {
 				error = errno;
@@ -929,11 +782,6 @@
 					goto err;
 				}
 			}
-=======
-		if (apol_range_trans_query_append_class(policy, rtq, opt->class_name)) {
-			error = errno;
-			goto err;
->>>>>>> af8052ad
 		}
 	}
 
@@ -953,12 +801,8 @@
 	return -1;
 }
 
-<<<<<<< HEAD
 static void print_range_results(const apol_policy_t * policy, const options_t * opt
 				__attribute__ ((unused)), const apol_vector_t * v)
-=======
-static void print_range_results(apol_policy_t * policy, options_t * opt, apol_vector_t * v)
->>>>>>> af8052ad
 {
 	size_t i, num_rules = 0;
 	const qpol_range_trans_t *rule = NULL;
@@ -973,11 +817,7 @@
 	fprintf(stdout, "Found %zd range_transition rules:\n", num_rules);
 
 	for (i = 0; i < num_rules; i++) {
-<<<<<<< HEAD
 		if (!(rule = apol_vector_get_element(v, i)))
-=======
-		if (!(rule = (qpol_range_trans_t *) apol_vector_get_element(v, i)))
->>>>>>> af8052ad
 			break;
 		if (!(tmp = apol_range_trans_render(policy, rule)))
 			break;
@@ -990,7 +830,7 @@
 int main(int argc, char **argv)
 {
 	options_t cmd_opts;
-	int optc, rt = -1;
+	int optc, rt;
 
 	apol_policy_t *policy = NULL;
 	apol_vector_t *v = NULL;
@@ -999,11 +839,7 @@
 	apol_policy_path_type_e path_type = APOL_POLICY_PATH_TYPE_MONOLITHIC;
 
 	memset(&cmd_opts, 0, sizeof(cmd_opts));
-<<<<<<< HEAD
 	cmd_opts.indirect = true;
-=======
-	cmd_opts.indirect = TRUE;
->>>>>>> af8052ad
 	while ((optc = getopt_long(argc, argv, "ATs:t:c:p:b:dRnSChV", longopts, NULL)) != -1) {
 		switch (optc) {
 		case 0:
@@ -1093,7 +929,6 @@
 			}
 			break;
 		case 'd':	       /* direct search */
-<<<<<<< HEAD
 			cmd_opts.indirect = false;
 			break;
 		case 'R':	       /* use regex */
@@ -1116,14 +951,8 @@
 		case RULE_DONTAUDIT:
 			cmd_opts.dontaudit = true;
 			break;
-		case 'T':	       /* type_transition */
-			cmd_opts.type_trans = true;
-			break;
-		case RULE_TYPE_MEMBER:	/* type_member */
-			cmd_opts.type_member = true;
-			break;
-		case RULE_TYPE_CHANGE:	/* type_change */
-			cmd_opts.type_change = true;
+		case 'T':	       /* type */
+			cmd_opts.type = true;
 			break;
 		case RULE_ROLE_ALLOW:
 			cmd_opts.role_allow = true;
@@ -1142,50 +971,6 @@
 			break;
 		case 'S':	       /* semantic */
 			cmd_opts.semantic = true;
-=======
-			cmd_opts.indirect = FALSE;
-			break;
-		case 'R':	       /* use regex */
-			cmd_opts.useregex = TRUE;
-			break;
-		case 'A':	       /* allow */
-			cmd_opts.allow = TRUE;
-			break;
-		case RULE_NEVERALLOW: /* neverallow */
-			cmd_opts.nallow = TRUE;
-			break;
-		case RULE_AUDIT:      /* audit */
-			cmd_opts.auditallow = TRUE;
-			cmd_opts.dontaudit = TRUE;
-			fprintf(stderr, "Use of --audit is depercated; use --auditallow and --dontaudit instead.\n");
-			break;
-		case RULE_AUDITALLOW:
-			cmd_opts.auditallow = TRUE;
-			break;
-		case RULE_DONTAUDIT:
-			cmd_opts.dontaudit = TRUE;
-			break;
-		case 'T':	       /* type */
-			cmd_opts.type = TRUE;
-			break;
-		case RULE_ROLE_ALLOW:
-			cmd_opts.role_allow = TRUE;
-			break;
-		case RULE_ROLE_TRANS:
-			cmd_opts.role_trans = TRUE;
-			break;
-		case RULE_RANGE_TRANS:	/* range transition */
-			cmd_opts.rtrans = TRUE;
-			break;
-		case RULE_ALL:	       /* all */
-			cmd_opts.all = TRUE;
-			break;
-		case 'n':	       /* lineno */
-			cmd_opts.lineno = TRUE;
->>>>>>> af8052ad
-			break;
-		case 'S':	       /* semantic */
-			cmd_opts.semantic = TRUE;
 			break;
 		case 'C':
 			cmd_opts.show_cond = true;
@@ -1203,19 +988,10 @@
 	}
 
 	if (!(cmd_opts.allow || cmd_opts.nallow || cmd_opts.auditallow || cmd_opts.dontaudit || cmd_opts.role_allow ||
-<<<<<<< HEAD
-	      cmd_opts.type_trans || cmd_opts.type_member || cmd_opts.type_change || cmd_opts.rtrans || cmd_opts.role_trans ||
-	      cmd_opts.all)) {
-		usage(argv[0], 1);
-		fprintf(stderr, "One of --all, --allow, --neverallow, --auditallow, --dontaudit,\n"
-			"--range_trans, --type_trans, --type_member, --type_change, --role_allow,\n"
-			"or --role_trans must be specified.\n");
-=======
 	      cmd_opts.type || cmd_opts.rtrans || cmd_opts.role_trans || cmd_opts.all)) {
 		usage(argv[0], 1);
 		fprintf(stderr, "One of --all, --allow, --neverallow, --auditallow, --dontaudit,\n"
-			"--rangetrans, --type, --role_allow, or --role_trans must be specified.\n");
->>>>>>> af8052ad
+			"--range_trans, --type, --role_allow, or --role_trans must be specified.\n");
 		exit(1);
 	}
 
@@ -1223,8 +999,6 @@
 		rt = qpol_default_policy_find(&policy_file);
 		if (rt < 0) {
 			fprintf(stderr, "Default policy search failed: %s\n", strerror(errno));
-<<<<<<< HEAD
-=======
 			exit(1);
 		} else if (rt != 0) {
 			fprintf(stderr, "No default policy found.\n");
@@ -1252,40 +1026,6 @@
 				exit(1);
 			}
 		}
-	} else if (apol_file_is_policy_path_list(policy_file) > 0) {
-		pol_path = apol_policy_path_create_from_file(policy_file);
-		if (!pol_path) {
-			ERR(policy, "%s", "invalid policy list");
-			free(policy_file);
->>>>>>> af8052ad
-			exit(1);
-		} else if (rt != 0) {
-			fprintf(stderr, "No default policy found.\n");
-			exit(1);
-		}
-	} else {
-		if ((policy_file = strdup(argv[optind])) == NULL) {
-			fprintf(stderr, "%s\n", strerror(errno));
-			exit(1);
-		}
-		optind++;
-	}
-
-	if (argc - optind > 0) {
-		path_type = APOL_POLICY_PATH_TYPE_MODULAR;
-		if (!(mod_paths = apol_vector_create(NULL))) {
-			ERR(policy, "%s", strerror(ENOMEM));
-			exit(1);
-		}
-		for (; argc - optind; optind++) {
-			if (apol_vector_append(mod_paths, (void *)argv[optind])) {
-				ERR(policy, "Error loading module %s", argv[optind]);
-				apol_vector_destroy(&mod_paths);
-				free(policy_file);
-				exit(1);
-			}
-		}
-<<<<<<< HEAD
 	} else if (apol_file_is_policy_path_list(policy_file) > 0) {
 		pol_path = apol_policy_path_create_from_file(policy_file);
 		if (!pol_path) {
@@ -1293,8 +1033,6 @@
 			free(policy_file);
 			exit(1);
 		}
-=======
->>>>>>> af8052ad
 	}
 
 	if (!pol_path)
@@ -1303,7 +1041,6 @@
 		ERR(policy, "%s", strerror(ENOMEM));
 		free(policy_file);
 		apol_vector_destroy(&mod_paths);
-<<<<<<< HEAD
 		exit(1);
 	}
 	free(policy_file);
@@ -1346,17 +1083,6 @@
 		}
 		apol_vector_destroy(&qpol_matching_classes);
 		apol_class_query_destroy(&regex_match_query);
-=======
-		exit(1);
-	}
-	free(policy_file);
-	apol_vector_destroy(&mod_paths);
-	policy = apol_policy_create_from_policy_path(pol_path, 0, NULL, NULL);
-	if (!policy) {
-		ERR(policy, "%s", strerror(errno));
-		apol_policy_path_destroy(&pol_path);
-		exit(1);
->>>>>>> af8052ad
 	}
 
 	if (!cmd_opts.semantic && qpol_policy_has_capability(apol_policy_get_qpol(policy), QPOL_CAP_SYN_RULES)) {
@@ -1439,9 +1165,6 @@
 	free(cmd_opts.src_role_name);
 	free(cmd_opts.tgt_role_name);
 	apol_vector_destroy(&cmd_opts.perm_vector);
-<<<<<<< HEAD
 	apol_vector_destroy(&cmd_opts.class_vector);
-=======
->>>>>>> af8052ad
 	exit(rt);
 }