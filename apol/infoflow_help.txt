An overview of information flow analysis


Apol supports the ability to automate the search for overt information
flows between two types.  The purpose of this analysis is to identify
undesirable or unexpected flows of information allowed by a Type
Enforcement (TE) policy.  For example, imagine that the type shadow_t
is assigned to the shadow password file /etc/shadow.  To determine all
the types to which information can flow from the shadow_t type (e.g,
indicating possible paths for encrypted passwords to be
unintentionally leaked), do a "flow from" analysis on the shadow_t
type.  Another example might be a firewall application where the
intent is to understand all flows allowed between two network
interfaces.

Information flow analysis in SELinux is challenging for several
reasons, including:

  + The TE policy mechanism is extremely flexible, allowing for good
    and bad flows to be easily specified, not necessarily by the
    policy writer's intent.
    
  + TE policies tend to be complex, with possibly tens of thousands of
    rules and hundreds of types, making it difficult for a policy
    writer to know all that is allowed.
  
  + SELinux currently supports over 50 object classes and hundreds of
    object permissions, each of which must be examined with their
    ability to allow information flow from/to its associated object
    class.
    
The remainder of this file provides an overview on how apol performs
information flow analysis.


What Is Overt Information Flow In SELinux?
------------------------------------------
Information flow is defined in terms of access allowed (not
necessarily whether that access is actually used).  In SELinux, all
objects and subjects have an associated type.  Generally speaking,
subjects can read or write objects, and thereby cause information to
flow into and out of objects, and into and out of themselves.  For
example, given two types (say subject_t and object_t) and a subject
(with subject_t type) able to read, but not write, an object (with
object_t type), a rule that would allow this access might look like
the following:

        allow subject_t object_t : {file link_file} read;

This case would have the following direct information flows for the
types subject_t and object_t:

        subject_t: FROM object_t
        
        object_t:  TO subject_t
        
If this were the only rule relating to these two types, there would be
no other direct information flows from or to either.

An information flow can only occur when a subject is involved; a flow
directly between two objects cannot exist since a subject is required
to cause action.  In SELinux, processes are generally the subject.
There are currently 58 object classes (including processes, which are
both subjects and objects).

In apol, the subject is easy to recognize; any type that is used in
the 'source' field of an allow rule is presumed to be associated with
a subject, usually as the domain type of some process.  The object
type is the type used in the 'target' field of an allow rule.

In the case of objects, the allow rule also explicitly identifies the
object classes for which the rule applies.  This fact results in a
complication for analyzing information flows; specifically that flows
between types are restricted by object classes.  A flow between types
is typically not allowed for all object classes, but for only those
classes identified.  So to be more precise, the direct information
flows allowed by the object rules for object_t in the example above
are:

        object_t [file, link_file]:  TO subject_t 
        
A perspective difference exists between source (subject) types and
target (object) types.  A read permission between a source type and a
target type is a flow out of the target (which is being read) and flow
into the source (which, being a process, is receiving the data being
read into its memory).


Object permission mappings
--------------------------
The above examples used 'read' permission, but described flows as 'in'
or 'out' or 'from' and 'to'.  In general, for information flow
analysis, the only access between subjects and objects that are of
interest, are read and write.  Remembering the perspective difference
mentioned above, read and write access results in the following flow
for subjects (sources) and objects (targets):

        SUBJECT: READ:  IN flow
                 WRITE: OUT flow
                  
        OBJECT:  READ:  OUT flow
                 WRITE: IN flow
                
   NOTE: A process can be either a subject or an object, so when the
   process object class is specified in the allow rule, the target
   type is associated with process object class and the object flow
   rules apply.
        
Although read and write access are the only access rights of interest
for an information flow analysis, 'read' and 'write' permissions are
not the only SELinux permissions of interest.  The name of a
permission does not necessarily imply whether it allows read or write
access.  Indeed, to perform an information flow analysis requires
mapping all defined permissions for all object classes to read and
write access.

This mapping can be a difficult chore, and certainly requires
extensive understanding of the access allowed by each of the hundreds
of permissions currently defined.  For example, the file object class
has the 'getattr' permission defined that allows the ability to
determine information about a file (such as date created and size).
One could consider this a read access since the subject is reading
information about the file.  Then again this begins to feel like
COVERT information flow analysis, where one is concerned about illicit
signaling of information through non-traditional means (e.g.,
signaling the critical data by varying the size of file is a covert
flow, writing the data directly in the file so it can be read is an
overt flow).  This type of decision must be made for each defined
object permission for each defined object class.

The permission mapping mechanism in apol allows each permission to be
mapped to read, write, both or none.  In addition, the tool attempts
to 'fix' a permission map to fit the needs of the currently opened
policy.  So, for example, if a permission map file does not map a set
of permissions, or skips an entire object class, apol will label the
missing permissions to "unmapped" and treat them as if they were
mapped to 'none.'  Likewise, if a map has permissions that are
undefined in the current policy, it will ignore those mappings.  In
this way, apol continues its tradition of supporting old and new
versions of policies (see below for more on managing permission maps).

Apol provides mechanisms to manage and customize permission mappings
<<<<<<< HEAD
that best suit the analyst's needs.  Use the Tools menu (see below) to
modify permission mappings.
=======
that best suit the analyst's needs.  These tools, including a
permission map editor, are all available under the Advanced menu (see
more on this topic below).
>>>>>>> af8052ad


Permission weighting
--------------------
In addition to mapping each permission to read, write, both, or none,
it is possible to assign the permission a weight between 1 and 10 (the
default is 10).  Apol uses this weight to rate the importance of the
information flow this permission represents and allows the user to
make fine-grained distinctions between high-bandwidth, overt
information flows and low-bandwidth, or difficult to exploit, covert
information flows.  For example, the permissions "read" and "write" on
the file object could be given a weight of 10 because they are very
high-bandwidth information flows.  Additionally, the "use" permission
on the fd object (file descriptor) would probably be given a weight of
1 as it is a very low-bandwidth covert flow at best.  Note that a
permission might be important for access control, like fd use, but be
given a low weight for information flow because it cannot be used to
pass large amounts of information.

The default permission maps that are installed with apol have weights
assigned for all of the permissions. The weights are in four general
categories as follows:

  1 - 2     difficult to exploit covert flows (example: fd:use)
  3 - 5     less difficult to exploit covert flows
            (example: process:signal)
  6 - 7     difficult to use, noisy, or low-bandwidth overt flows
            (example: file:setattr)
  8 - 10    high-bandwidth overt flows (example: file:write)

These categories are loosely defined and the placement of permissions
into these categories is subjective.  Additional work needs to be done
to verify the accuracy of both the mappings of the permissions and the
assigned weights.

These weights are used in transitive information flow analysis to rank
the results and to make certain that important paths between types are
presented first.  For example, consider a policy with the following
information flows:

        allow one_t two_t : file write;
        allow three_t two_t : file read;
        allow one_t three_t : fd use;

If the permissions were mapped as described above and an analysis of
the transitive flows from one_t to three_t were done, the analysis
would return the path one_t->two_t->three_t first because the read and
write permissions have a much higher weight.  The direct flow between
one_t and three_t would still be returned by the find more flows, but
it would appear later in the list of flows.


Types of information flow analysis
----------------------------------
The examples so far have only looked at 'direct' information flows.
As its name implies, direct information flow analysis examines a
policy for information flows that are directly permitted by one or
more allow rules.  In essence, every allow rule defines a direct
information flow between the source and target types (for those
allowed permissions that map to read, write, or both).  The direct
information flow analysis automates the search for these direct flows.

Transitive information flow analysis attempts to link together a
series of direct information flows to find an indirect path in which
information can flow between two types.  The results for a transitive
closure will show one or more steps in the chain required for
information to flow between the start and end types.  Currently, the
results will only show one such path for each end type; specifically
the shortest path.

For example, given the following rules:

        allow one_t two_t : file write;
        allow three_t two_t: file read;
        
A direct flow analysis between one_t and three_t would not show any
flows since no rule explicitly allows access between them.  However, a
two-step flow exists that would allow flow between these two types,
namely one_t writing information into a file type (two_t) that three_t
can read.  These are the types of flows that the transitive analysis
attempts to find.

For both analyses, the results are presented in a less-than-desirable
tree form (a more natural form might be a graph presentation;
presently we are not prepared for that type of investment into the
GUI).  Each node in the tree represents a flow (in the direction
selected) between the type of the parent node and the type of the
node.  The results window shows each step of the flow including the
contributing access rule(s).


Managing permission mappings
----------------------------
The ability to directly manage permission maps is important for the 
following reasons: 

  + Permission maps are central to analyzing information flows, and
    the correctness of the map has a direct influence on the value of
    the results.

  + The mapping for individual permissions and object classes are
    subjective, and changing permissions to alter the analysis might
    be necessary (e.g., by unmapping certain object classes to remove
    them from the analysis).

  + The analyst may be working with several different policies each
    with different definitions of object classes and permissions.

    
Because of these reasons, apol was designed to provide great latitude
in managing permission mappings using Tools menu.  A user need not
manage permission maps directly; apol is installed with default
permission maps (typically in /usr/local/share/setools-<version>/)
that will be loaded automatically when an information flow analysis is
performed.

Use the Tools menu to manually load a permission map from an arbitrary
file.  This capability allows the user to keep several versions of
permission map files, loading the correct one for a given analysis.

Although the user could view and modify mappings by editing a map file
directly, an easier (and less error-prone) approach is apol's perm map
viewer.  Select View Perm Map from the Tools menu to display all
object classes and permissions currently mapped (or unmapped) in the
currently loaded policy.  In addition, each permission's weight value
is shown.  These values tell apol the importance of each permission to
the analysis.  The user can configure these weight values according to
the analysis goals.  For example, the user may consider any read or
write permissions of highest importance to the analysis, whereas
permission to use a file descriptor may be of least importance.  A
permission will default to a weight of 10 if a weight value is not
provided for the permission in the permission map.

A user has access to the "default" permission file.  If there exists a
file named .apol_perm_mapping in his home directory (i.e.,
$HOME/.apol_perm_mapping), then it is used when opening the default
file.  Otherwise the default file will be read from SETools's
installed location, typically /usr/local/share/setools-<version>.  The
file .apol_perm_mapping is always used as the destination when saving
to the default permission file.

   NOTE: Only one permission map may be opened at a time, and only
   when a policy is already opened.  If apol has performed an
   information flow analysis, the default permission map will be
   loaded automatically unless a permission map was previously loaded.
   Closing the policy will also close any existing permission mapping.
   Unsaved changes will be lost.


Finding more flows
------------------
For a transitive information flow, there might be many different
information flows between two types.  For example, given the
following policy:

        allow one_t two_t : file write;
        allow three_t two_t: file read;
        allow four_t two_t: file read;
        allow four_t three_t: file write;

In this policy, two ways exist that information can flow between one_t
and three_t: through three_t and through three_t and four_t. In
complicated policies, many information flows between two types can
exist, but the initial transitive information flow analysis might not
find all of them.  For example, apol might only find the flow through
three_t and four_t initially in the policy above.  Apol provides the
means to find more information flows between two types after the
inital analysis is completed.  In the results display for an end type,
there is a link labeled "Find More Flows."  Clicking on the link will
bring up a dialog box that allows the user to set a maximum time
duration and a maximum number of flows.  Finding all of the paths
between two types could take a significant amount of time for a
complicated policy, so this dialog provides the means to set limits on
the search. The search will stop when either of the limits are met.
After the search completes, the additional paths will be displayed in
the same results tab.  Note that if a large number of flows are found
it may take the display several seconds to render the text.<|MERGE_RESOLUTION|>--- conflicted
+++ resolved
@@ -140,14 +140,8 @@
 versions of policies (see below for more on managing permission maps).
 
 Apol provides mechanisms to manage and customize permission mappings
-<<<<<<< HEAD
 that best suit the analyst's needs.  Use the Tools menu (see below) to
 modify permission mappings.
-=======
-that best suit the analyst's needs.  These tools, including a
-permission map editor, are all available under the Advanced menu (see
-more on this topic below).
->>>>>>> af8052ad
 
 
 Permission weighting
@@ -235,8 +229,8 @@
 presently we are not prepared for that type of investment into the
 GUI).  Each node in the tree represents a flow (in the direction
 selected) between the type of the parent node and the type of the
-node.  The results window shows each step of the flow including the
-contributing access rule(s).
+node.  The results window shows details about the flow, including
+links to the rule(s) that allow the flow.
 
 
 Managing permission mappings
