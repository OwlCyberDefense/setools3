--- conflicted
+++ resolved
@@ -3,25 +3,6 @@
 #  it under the terms of the GNU General Public License as published by
 #  the Free Software Foundation; either version 2 of the License, or
 #  (at your option) any later version.
-<<<<<<< HEAD
-=======
-#
-#  This program is distributed in the hope that it will be useful,
-#  but WITHOUT ANY WARRANTY; without even the implied warranty of
-#  MERCHANTABILITY or FITNESS FOR A PARTICULAR PURPOSE.  See the
-#  GNU General Public License for more details.
-#
-#  You should have received a copy of the GNU General Public License
-#  along with this program; if not, write to the Free Software
-#  Foundation, Inc., 51 Franklin St, Fifth Floor, Boston, MA  02110-1301  USA
-
-# TCL/TK GUI for SE Linux policy analysis
-# Requires tcl and tk 8.4+, with BWidget
-
-
-##############################################################
-# ::Apol_FSContexts
->>>>>>> af8052ad
 #
 #  This program is distributed in the hope that it will be useful,
 #  but WITHOUT ANY WARRANTY; without even the implied warranty of
@@ -198,7 +179,7 @@
     set fs [frame $p_f.fs]
     set fs_cb [checkbutton $fs.fs_enable -text "Filesystem" \
                    -variable Apol_FSContexts::vals(genfscon:fs_enable)]
-    set widgets(genfscon:fs) [ComboBox $fs.fs -entrybg [Apol_Prefs::getPref active_bg] -width 12 -state disabled \
+    set widgets(genfscon:fs) [ComboBox $fs.fs -entrybg white -width 12 -state disabled \
                                   -textvariable Apol_FSContexts::vals(genfscon:fs) -autopost 1]
     trace add variable Apol_FSContexts::vals(genfscon:fs_enable) write \
         [list Apol_FSContexts::_toggleCheckbutton $widgets(genfscon:fs)]
@@ -208,7 +189,7 @@
     set p [frame $p_f.p]
     set p_cb [checkbutton $p.p_enable -text "Path" \
                    -variable Apol_FSContexts::vals(genfscon:path_enable)]
-    set widgets(genfscon:path) [entry $p.path -bg [Apol_Prefs::getPref active_bg] -width 24 \
+    set widgets(genfscon:path) [entry $p.path -bg white -width 24 \
                                     -state disabled \
                                     -textvariable Apol_FSContexts::vals(genfscon:path)]
     trace add variable Apol_FSContexts::vals(genfscon:path_enable) write \
@@ -356,7 +337,7 @@
     set t [frame $p_f.t]
     set type_cb [checkbutton $t.type_enable -text "Statement type" \
                    -variable Apol_FSContexts::vals(fsuse:type_enable)]
-    set widgets(fsuse:type) [ComboBox $t.type -entrybg [Apol_Prefs::getPref active_bg] -width 12 -state disabled \
+    set widgets(fsuse:type) [ComboBox $t.type -entrybg white -width 12 -state disabled \
                                   -textvariable Apol_FSContexts::vals(fsuse:type) -autopost 1]
     trace add variable Apol_FSContexts::vals(fsuse:type_enable) write \
         [list Apol_FSContexts::_toggleCheckbutton $widgets(fsuse:type)]
@@ -366,7 +347,7 @@
     set fs [frame $p_f.fs]
     set fs_cb [checkbutton $fs.fs_enable -text "Filesystem" \
                    -variable Apol_FSContexts::vals(fsuse:fs_enable)]
-    set widgets(fsuse:fs) [ComboBox $fs.fs -entrybg [Apol_Prefs::getPref active_bg] -width 12 -state disabled \
+    set widgets(fsuse:fs) [ComboBox $fs.fs -entrybg white -width 12 -state disabled \
                                   -textvariable Apol_FSContexts::vals(fsuse:fs) -autopost 1]
     trace add variable Apol_FSContexts::vals(fsuse:fs_enable) write \
         [list Apol_FSContexts::_toggleCheckbutton $widgets(fsuse:fs)]
