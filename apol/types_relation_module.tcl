--- conflicted
+++ resolved
@@ -1,16 +1,8 @@
-<<<<<<< HEAD
-=======
-#############################################################
-#  types_relation_module.tcl
-# -----------------------------------------------------------
->>>>>>> af8052ad
 #  Copyright (C) 2004-2007 Tresys Technology, LLC
 #  This program is free software; you can redistribute it and/or modify
 #  it under the terms of the GNU General Public License as published by
 #  the Free Software Foundation; either version 2 of the License, or
 #  (at your option) any later version.
-<<<<<<< HEAD
-=======
 #
 #  This program is distributed in the hope that it will be useful,
 #  but WITHOUT ANY WARRANTY; without even the implied warranty of
@@ -20,16 +12,6 @@
 #  You should have received a copy of the GNU General Public License
 #  along with this program; if not, write to the Free Software
 #  Foundation, Inc., 51 Franklin St, Fifth Floor, Boston, MA  02110-1301  USA
->>>>>>> af8052ad
-#
-#  This program is distributed in the hope that it will be useful,
-#  but WITHOUT ANY WARRANTY; without even the implied warranty of
-#  MERCHANTABILITY or FITNESS FOR A PARTICULAR PURPOSE.  See the
-#  GNU General Public License for more details.
-#
-#  You should have received a copy of the GNU General Public License
-#  along with this program; if not, write to the Free Software
-#  Foundation, Inc., 51 Franklin St, Fifth Floor, Boston, MA  02110-1301  USA
 
 # This module implements the two types relationship analysis interface.
 
@@ -39,35 +21,6 @@
     Apol_Analysis::registerAnalysis "Apol_Analysis_tra" "Types Relationship Summary"
 }
 
-<<<<<<< HEAD
-=======
-proc Apol_Analysis_tra::open {} {
-    variable widgets
-    Apol_Widget::resetTypeComboboxToPolicy $widgets(typeA)
-    Apol_Widget::resetTypeComboboxToPolicy $widgets(typeB)
-}
-
-proc Apol_Analysis_tra::close {} {
-    variable widgets
-    reinitializeVals
-    reinitializeWidgets
-    Apol_Widget::clearTypeCombobox $widgets(typeA)
-    Apol_Widget::clearTypeCombobox $widgets(typeB)
-}
-
-proc Apol_Analysis_tra::getInfo {} {
-    return "The types relationship summary analysis in Apol is a convenience
-mechanism to allow a user to quickly do several queries and analyses
-already in present in Apol to understand the relationship between two
-types.  This is meant to quickly display the relationship between two
-types and therefore does not include all of the options present in the
-standard queries and analyses.
-
-\nFor additional help on this topic select \"Types Relationship Summary
-Analysis\" from the help menu."
-}
-
->>>>>>> af8052ad
 proc Apol_Analysis_tra::create {options_frame} {
     variable vals
     variable widgets
@@ -217,7 +170,7 @@
 }
 
 proc Apol_Analysis_tra::getTextWidget {tab} {
-    return [$tab.right getframe].res.tb
+    return [$tab.right getframe].res
 }
 
 
@@ -334,8 +287,11 @@
 
     set tree_tf [TitleFrame $f.left -text "Types Relationship Results"]
     pack $tree_tf -side left -expand 0 -fill y -padx 2 -pady 2
-    set tres [Apol_Widget::makeTreeResults [$tree_tf getframe].res -width 24]
-    pack $tres -expand 1 -fill both
+    set sw [ScrolledWindow [$tree_tf getframe].sw -auto both]
+    set tree [Tree [$sw getframe].tree -width 24 -redraw 1 -borderwidth 0 \
+                  -highlightthickness 0 -showlines 1 -padx 0 -bg white]
+    $sw setwidget $tree
+    pack $sw -expand 1 -fill both
 
     set res_tf [TitleFrame $f.right -text "Types Relationship Information"]
     pack $res_tf -side left -expand 1 -fill both -padx 2 -pady 2
@@ -347,7 +303,9 @@
     $res.tb tag configure num -foreground blue -font {Helvetica 10 bold}
     pack $res -expand 1 -fill both
 
-    $tres.tree configure -selectcommand [list Apol_Analysis_tra::_treeSelect $res]
+    update
+    grid propagate $sw 0
+    $tree configure -selectcommand [list Apol_Analysis_tra::_treeSelect $res]
     return $f
 }
 
@@ -401,16 +359,11 @@
     }
 }
 
-<<<<<<< HEAD
 proc Apol_Analysis_tra::_clearResultsDisplay {f} {
     variable vals
-    Apol_Widget::clearSearchTree [$f.left getframe].res
-=======
-proc Apol_Analysis_tra::clearResultsDisplay {f} {
-    variable vals
     set tree [[$f.left getframe].sw getframe].tree
->>>>>>> af8052ad
     set res [$f.right getframe].res
+    $tree delete [$tree nodes root]
     Apol_Widget::clearSearchResults $res
     Apol_Analysis::setResultTabCriteria [array get vals]
 }
@@ -418,7 +371,7 @@
 proc Apol_Analysis_tra::_renderResults {f results} {
     variable vals
 
-    set tree [[$f.left getframe].res getframe].tree
+    set tree [[$f.left getframe].sw getframe].tree
     set res [$f.right getframe].res
     if {$vals(run:attribs)} {
         _renderCommon Attributes $tree $results get_attributes attr_vector_to_list
