--- conflicted
+++ resolved
@@ -22,159 +22,9 @@
     variable vals
     variable widgets
 
-<<<<<<< HEAD
     _initializeVars
 
     set frame [$nb insert end $tab_name -text "Conditional Expressions"]
-=======
-    Apol_Widget::clearSearchResults $widgets(results)
-    if {![ApolTop::is_policy_open]} {
-        tk_messageBox -icon error -type ok -title "Error" -message "No current policy file is opened!"
-        return
-    }
-
-    # check search options
-    set rule_selection {}
-    foreach {key value} [array get vals rs:*] {
-        if {$value} {
-            lappend rule_selection [string range $key 3 end]
-        }
-    }
-    if {$rule_selection == {}} {
-            tk_messageBox -icon error -type ok -title "Error" -message "At least one rule must be selected."
-            return
-    }
-    set other_opts {}
-    if {$vals(use_regexp)} {
-        lappend other_opts regex
-    }
-    set bool_name {}
-    if {$vals(enable_bool)} {
-        if {[set bool_name $vals(name)] == {}} {
-            tk_messageBox -icon error -type ok -title "Error" -message "No booleean selected."
-            return
-        }
-    }
-
-    if {[catch {apol_SearchConditionalRules $rule_selection $other_opts $bool_name} results]} {
-        tk_messageBox -icon error -type ok -title "Error" -message "Error searching conditionals:\n$results"
-        return
-    }
-
-    if {[llength $results] == 0} {
-        set text "Search returned no results."
-    } else {
-        set text "[llength $results] conditional"
-        if {[llength $results] != 1} {
-            append text s
-        }
-        append text " match the search criteria.  Expressions are in Reverse Polish Notation.\n\n"
-    }
-    Apol_Widget::appendSearchResultText $widgets(results) $text
-    set counter 1
-    foreach r [lsort -index 0 $results] {
-        renderConditional $r $counter
-        Apol_Widget::appendSearchResultText $widgets(results) "\n\n"
-        incr counter
-    }
-}
-
-proc Apol_Cond_Rules::renderConditional {cond cond_number} {
-    variable widgets
-    foreach {cond_expr true_list false_list} $cond {break}
-    set text "conditional expression $cond_number: \[ [join $cond_expr] \]\n"
-    append text "\nTRUE list:\n"
-    Apol_Widget::appendSearchResultText $widgets(results) $text
-    if {![ApolTop::is_capable "syntactic rules"]} {
-        Apol_Widget::appendSearchResultAVRules $widgets(results) 4 [lindex $true_list 0]
-        Apol_Widget::appendSearchResultTERules $widgets(results) 4 [lindex $true_list 1]
-    } else {
-        set syn_avrules [apol_GetSynAVRules [lindex $true_list 0] {}]
-        Apol_Widget::appendSearchResultSynAVRules $widgets(results) 4 $syn_avrules
-        set syn_terules [apol_GetSynTERules [lindex $true_list 1]]
-        Apol_Widget::appendSearchResultSynTERules $widgets(results) 4 $syn_terules
-    }
-    Apol_Widget::appendSearchResultText $widgets(results) "\nFALSE list:\n"
-    if {![ApolTop::is_capable "source"]} {
-        Apol_Widget::appendSearchResultAVRules $widgets(results) 4 [lindex $false_list 0]
-        Apol_Widget::appendSearchResultTERules $widgets(results) 4 [lindex $false_list 1]
-    } else {
-        set syn_avrules [apol_GetSynAVRules [lindex $false_list 0] {}]
-        Apol_Widget::appendSearchResultSynAVRules $widgets(results) 4 $syn_avrules
-        set syn_terules [apol_GetSynTERules [lindex $false_list 1]]
-        Apol_Widget::appendSearchResultSynTERules $widgets(results) 4 $syn_terules
-    }
-}
-
-################################################################
-# ::search
-#	- Search text widget for a string
-#
-proc Apol_Cond_Rules::search { str case_Insensitive regExpr srch_Direction } {
-    variable widgets
-    ApolTop::textSearch $widgets(results).tb $str $case_Insensitive $regExpr $srch_Direction
-}
-
-################################################################
-# ::goto_line
-#	- goes to indicated line in text box
-#
-proc Apol_Cond_Rules::goto_line { line_num } {
-    variable widgets
-    Apol_Widget::gotoLineSearchResults $widgets(results) $line_num
-}
-
-################################################################
-# ::set_Focus_to_Text
-#
-proc Apol_Cond_Rules::set_Focus_to_Text {} {
-    focus $Apol_RBAC::widgets(results)
-}
-
-################################################################
-#  ::open
-#
-proc Apol_Cond_Rules::open { } {
-    variable widgets
-    $widgets(combo_box) configure -values $Apol_Cond_Bools::cond_bools_list
-}
-
-################################################################
-#  ::close
-#
-proc Apol_Cond_Rules::close { } {
-    variable widgets
-
-    initializeVars
-    $widgets(combo_box) configure -values {}
-    Apol_Widget::clearSearchResults $widgets(results)
-}
-
-proc Apol_Cond_Rules::initializeVars {} {
-    variable vals
-    array set vals {
-        rs:allow 1       rs:type_transition 1
-        rs:auditallow 1  rs:type_member 1
-        rs:dontaudit 1   rs:type_change 1
-
-        enable_bool 0
-        name {}
-        use_regexp 0
-    }
-}
-
-################################################################
-#  ::create
-#
-proc Apol_Cond_Rules::create {nb} {
-    variable vals
-    variable widgets
-
-    initializeVars
-
-    # Layout frames
-    set frame [$nb insert end $ApolTop::cond_rules_tab -text "Conditional Expressions"]
->>>>>>> af8052ad
     set topf [frame $frame.top]
     set bottomf [frame $frame.bottom]
     pack $topf -expand 0 -fill both -pady 2
@@ -221,7 +71,7 @@
     set widgets(combo_box) [ComboBox $bool_frame.combo_box \
                                 -textvariable Apol_Cond_Rules::vals(name) \
                                 -helptext "Type or select a boolean variable" \
-                                -state disabled -entrybg [Apol_Prefs::getPref active_bg] -autopost 1]
+                                -state disabled -entrybg white -autopost 1]
     set widgets(regexp) [checkbutton $bool_frame.regexp \
                              -text "Search using regular expression" \
                              -state disabled \
