--- conflicted
+++ resolved
@@ -11,13 +11,6 @@
 #  it under the terms of the GNU General Public License as published by
 #  the Free Software Foundation; either version 2 of the License, or
 #  (at your option) any later version.
-<<<<<<< HEAD
-#
-#  This program is distributed in the hope that it will be useful,
-#  but WITHOUT ANY WARRANTY; without even the implied warranty of
-#  MERCHANTABILITY or FITNESS FOR A PARTICULAR PURPOSE.  See the
-#  GNU General Public License for more details.
-=======
 #
 #  This program is distributed in the hope that it will be useful,
 #  but WITHOUT ANY WARRANTY; without even the implied warranty of
@@ -28,17 +21,9 @@
 #  along with this program; if not, write to the Free Software
 #  Foundation, Inc., 51 Franklin St, Fifth Floor, Boston, MA  02110-1301  USA
 #
-# TCL/TK GUI for SE Linux policy analysis
-# Requires tcl and tk 8.4+, with BWidget
->>>>>>> af8052ad
-#
-#  You should have received a copy of the GNU General Public License
-#  along with this program; if not, write to the Free Software
-#  Foundation, Inc., 51 Franklin St, Fifth Floor, Boston, MA  02110-1301  USA
-#
 # Question/comments to: setools@tresys.com
 #
 # This tool is designed to analyze SELinux policies.  See the
-# associated help file for more information.
+# assoicated help file for more information.
 #
 ##############################################################