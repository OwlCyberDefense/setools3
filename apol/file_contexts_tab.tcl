--- conflicted
+++ resolved
@@ -16,7 +16,6 @@
 namespace eval Apol_File_Contexts {
     variable opts
     variable widgets
-<<<<<<< HEAD
 
     variable info_button_text \
         "This tab allows the user to create and open a file context index.
@@ -31,395 +30,13 @@
 enabled, then the next field is the type of file that matched; this
 will be one of 'file', 'dir', and so forth.  The remaining field is
 the full path to the file."
-=======
-	
-	# Global Widgets
-	variable entry_dir
-	variable entry_fn
-	variable create_fc_dlg		.fc_db_create_Dlg
-	
-    variable info_button_text \
-"This tab allows you to create and load a file context index.  The file
-context index is an on-disk database which contains the labeling
-information for an entire filesystem. Once an index has been created
-you can query the database by enabling and selecting a user, type,
-object class or path. A query can also use regular expressions, if
-this is enabled.\n
-The results of the context query show the number of results followed
-by a list of the matching files. The first field is the full context
-followed by the object class of the file and lastly the path."
-}
-
-proc Apol_File_Contexts::display_analysis_info {} {
-    Apol_Widget::showPopupParagraph "File Contexts Information" $Apol_File_Contexts::info_button_text
-} 
-
-##############################################################
-# ::search
-#  	- Search text widget for a string
-# 
-proc Apol_File_Contexts::search { str case_Insensitive regExpr srch_Direction } {
-    variable widgets
-    ApolTop::textSearch $widgets(results).tb $str $case_Insensitive $regExpr $srch_Direction
-}
-
-# ----------------------------------------------------------------------------------------
-#  Command Apol_File_Contexts::set_Focus_to_Text
-#
-#  Description: 
-# ----------------------------------------------------------------------------------------
-proc Apol_File_Contexts::set_Focus_to_Text {} {
-    focus $Apol_File_Contexts::widgets(results)
-}
-
-proc Apol_File_Contexts::is_db_loaded {} {
-    return $Apol_File_Contexts::opts(db_loaded)
-}
-
-proc Apol_File_Contexts::populate_combo_boxes {} {
-    variable widgets
-	
-    if {[catch {apol_FC_Index_DB_Get_Items types} types]} {
-        tk_messageBox -icon error -type ok -title "Error" \
-            -message "Error getting types from file context database: $types.\n"
-        return
-    }
-    $widgets(type) configure -values [lsort $types]
-	
-    if {[catch {apol_FC_Index_DB_Get_Items users} users]} {
-        tk_messageBox -icon error -type ok -title "Error" \
-            -message "Error getting users from file context database: $users.\n"
-        return
-    }
-    $widgets(user) configure -values [lsort $users]
-
-    if {[catch {apol_FC_Index_DB_Get_Items classes} classes]} {
-        tk_messageBox -icon error -type ok -title "Error" \
-            -message "Error getting object classes from file context database: $classes.\n"
-        return
-    }
-    $widgets(objclass) configure -values [lsort [lreplace $classes $i $i]]
-}
-
-# ------------------------------------------------------------------------------
-#  Command Apol_File_Contexts::open
-# ------------------------------------------------------------------------------
-proc Apol_File_Contexts::open { } {
-    return 0
-} 
-
-# ------------------------------------------------------------------------------
-#  Command Apol_File_Contexts::initialize
-# ------------------------------------------------------------------------------
-proc Apol_File_Contexts::initialize { } {
-    variable opts
-    variable widgets
-
-    array set opts {
-        useUser 0       user {}    useUserRegex 0
-        useObjclass 0   objclass {}
-        useType 0       type {}    useTypeRegx 0
-        useRange 0      range {}   useRangeRegex 0   fc_is_mls 1
-        usePath 0       path {}    usePathRegex 0
-
-        showContext 1  showObjclass 1
-        indexFilename {}
-        db_loaded 0
-    }
-
-    $widgets(user) configure -values {}
-    $widgets(type) configure -values {}
-    $widgets(objclass) configure -values {}
-    Apol_Widget::clearSearchResults $widgets(results)
-}
-
-# ------------------------------------------------------------------------------
-#  Command Apol_File_Contexts::close
-# ------------------------------------------------------------------------------
-proc Apol_File_Contexts::close { } {
-    Apol_File_Contexts::close_fc_db
-    Apol_File_Contexts::initialize
-}
-
-# ------------------------------------------------------------------------------
-#  Command Apol_File_Contexts::get_fc_files_for_ta
-# ------------------------------------------------------------------------------
-proc Apol_File_Contexts::get_fc_files_for_ta {which ta} {	
-    if {$which == "type"} {
-        set types_list $ta
-    } else {
-        set types_list [lindex [apol_GetAttribs $ta] 0 1]
-    }
-    set results [apol_Search_FC_Index_DB {} $types_list {} {} {} 0 0 0 0]
-    set return_list {}
-    foreach fscon $results {
-        lappend return_list $fscon
-    }
-    return $return_list
->>>>>>> af8052ad
 }
 
 proc Apol_File_Contexts::create {tab_name nb} {
     variable opts
     variable widgets
 
-<<<<<<< HEAD
     _initializeVars
-=======
-    Apol_Widget::clearSearchResults $widgets(results)
-    if {$opts(useUser)} {
-        if {[set user [list $opts(user)]] == {{}}} {
-            tk_messageBox -icon error -type ok -title "Error" -message "No user selected."
-            return
-        }
-    } else {
-        set user {}
-    }
-    if {$opts(useObjclass)} {
-        if {[set objclass [list $opts(objclass)]] == {{}}} {
-            tk_messageBox -icon error -type ok -title "Error" -message "No object class selected."
-            return
-        }
-    } else {
-        set objclass {}
-    }
-    if {$opts(useType)} {
-        if {[set type [list $opts(type)]] == {{}}} {
-            tk_messageBox -icon error -type ok -title "Error" -message "No type selected."
-            return
-        }
-    } else {
-        set type {}
-    }
-    if {$opts(fc_is_mls) && $opts(useRange)} {
-        if {[set range [list $opts(range)]] == {{}}} {
-            tk_messageBox -icon error -type ok -title "Error" -message "No MLS range selected."
-            return
-        }
-    } else {
-        set range {}
-    }
-    if {$opts(usePath)} {
-        if {[set path [list $opts(path)]] == {{}}} {
-            tk_messageBox -icon error -type ok -title "Error" -message "No path selected."
-            return
-        }
-    } else {
-        set path {}
-    }
-
-    ApolTop::setBusyCursor
-    set rt [catch {apol_Search_FC_Index_DB \
-                       $user $type $objclass $range $path \
-                       $opts(useUserRegex) $opts(useTypeRegex) \
-                       $opts(useRangeRegex) $opts(usePathRegex)} results]
-    ApolTop::resetBusyCursor
-    if {$rt != 0} {
-        tk_messageBox -icon error -type ok -title "Error" -message $results
-        return
-    }
-
-    if {$results == {}} {
-        Apol_Widget::appendSearchResultText $widgets(results) "Search returned no results."
-    } else {
-        set text "FILES FOUND ([llength $results]):\n\n"
-        foreach fscon $results {
-            foreach {ctxt class path} $fscon {break}
-            if {$opts(showContext)} {
-                append text [format "%-46s" $ctxt]
-            }
-            if {$opts(showObjclass)} {
-                append text [format "  %-14s" $class]
-            }
-            append text "  $path\n"
-	}
-        Apol_Widget::appendSearchResultText $widgets(results) $text
-    }
-}
-
-# ------------------------------------------------------------------------------
-#  Command Apol_File_Contexts::display_create_db_dlg
-# ------------------------------------------------------------------------------
-proc Apol_File_Contexts::display_create_db_dlg {} {
-	variable entry_dir
-	variable entry_fn
-	variable create_fc_dlg
-	variable b1_create_dlg
-	variable b2_create_dlg
-	
-    set d [Dialog .filecontexts_create -title "Create Index File" \
-               -default 0 -cancel 1 -modal local -parent . -separator 1]
-    set create_fc_dlg $d
-
-    set f [$d getframe]
-
-    set lbl_fn [label $f.lbl_fn -justify left -anchor w -text "Save file:"]
-    set entry_fn [entry $f.entry_fn -width 30 -bg white]
-    set browse_fn [button $f.button2 -text "Browse" -width 8 -command {
-        set txt [$Apol_File_Contexts::entry_fn get]
-        if {[string is space $txt]} {
-            set dir_name "/"
-            set init_file "/"
-        } elseif {![file isdirectory $txt]} {
-            set dir_name [file dirname $txt]
-            set init_file $txt
-        } else {
-            set dir_name $txt
-            set init_file ""
-        }
-        set file_n [tk_getSaveFile \
-			-title "Select File to Save..." \
-			-parent $Apol_File_Contexts::create_fc_dlg \
-			-initialdir $dir_name \
-			-initialfile $init_file]
-        if {$file_n != ""} {
-            $Apol_File_Contexts::entry_fn delete 0 end
-            $Apol_File_Contexts::entry_fn insert end $file_n
-        }
-    }]
-
-    set lbl_dir [label $f.lbl_dir -justify left -anchor w -text "Directory to index:"]
-    set entry_dir [entry $f.entry_path -width 30 -bg white]
-    set browse_dir [button $f.button1 -text "Browse" -width 8 -command {
-        set txt [$Apol_File_Contexts::entry_dir get]
-        if {[string is space $txt]} {
-            set txt "/"
-        } elseif {![file isdirectory $txt]} {
-            set txt [file dirname $txt]
-        }
-        set dir_n [tk_chooseDirectory \
-                       -title "Select Directory to Index..." \
-                       -parent $Apol_File_Contexts::create_fc_dlg \
-                       -initialdir $txt]
-        if {$dir_n != ""} {
-            $Apol_File_Contexts::entry_dir delete 0 end
-            $Apol_File_Contexts::entry_dir insert end $dir_n
-        }
-    }]
-    $entry_dir insert end "/"
-
-    grid $lbl_fn $entry_fn $browse_fn -padx 4 -pady 2 -sticky ew
-    grid $lbl_dir $entry_dir $browse_dir -padx 4 -pady 2 -sticky ew
-    grid columnconfigure $f 0 -weight 0 -pad 4
-    grid columnconfigure $f 1 -weight 1
-    grid columnconfigure $f 2 -weight 0
-
-    $d add -text "Create" \
-            -command [list Apol_File_Contexts::create_fc_db $d]
-    $d add -text "Cancel"
-
-    $d draw
-    destroy $d
-}
-
-# ------------------------------------------------------------------------------
-#  Command Apol_File_Contexts::create_and_load_fc_db
-# ------------------------------------------------------------------------------
-proc Apol_File_Contexts::create_and_load_fc_db {fname dir_str} {
-    variable opts
-	set rt [catch {apol_Create_FC_Index_File $fname $dir_str} err]
-	if {$rt != 0} {
-		return -code error "Error while creating the index file: $err"
-	} 
-	set rt [catch {apol_Load_FC_Index_File $fname} err]
-	if {$rt != 0} {
-		return -code error \
-			"The index file was created successfully, however, there was an error while loading: $err"
-	}
-    Apol_File_Contexts::initialize
-    set opts(fc_is_mls) [apol_FC_Is_MLS]
-    set opts(indexFilename) $fname
-    set opts(db_loaded) 1
-    Apol_File_Contexts::populate_combo_boxes
-}
-
-# ------------------------------------------------------------------------------
-#  Command Apol_File_Contexts::create_fc_db
-# ------------------------------------------------------------------------------
-proc Apol_File_Contexts::create_fc_db {dlg} {
-	variable entry_dir
-	variable entry_fn
-    variable opts
-	
-	set fname [$entry_fn get]
-	set dir_str [$entry_dir get]
-    if {$fname == {} || $dir_str == {}} {
-        tk_messageBox -icon error -type ok -title "Error" \
-            -message "Both a filename and starting directory are needed."
-        raise $dlg
-        return
-    }
-
-    set opts(progressMsg) "Creating index file.. .This may take a while."
-    set opts(progressVal) -1
-    set progress_dlg [ProgressDlg .apol_fc_progress -parent . \
-                          -textvariable Apol_File_Contexts::opts(progressMsg) \
-                          -variable Apol_File_Contexts::opts(progressVal) \
-                          -maximum 3 -width 45]
-    ApolTop::setBusyCursor
-    update idletasks
-	set rt [catch {Apol_File_Contexts::create_and_load_fc_db $fname $dir_str} err]
-    ApolTop::resetBusyCursor
-    destroy $progress_dlg
-	if {$rt != 0} {
-		tk_messageBox -icon error -type ok -title "Error" \
-			-message "$err\nSee stderr for more information."
-            raise $dlg
-		return
-	} 
-    $dlg enddialog 0
-}
-
-# ------------------------------------------------------------------------------
-#  Command Apol_File_Contexts::load_fc_db
-#  	returns 1 if loaded successfully, otherwise, unsucessful or user canceled
-# ------------------------------------------------------------------------------
-proc Apol_File_Contexts::load_fc_db { } {
-    variable opts
-	
-    	set db_file [tk_getOpenFile -title "Select Index File to Load..." -parent $ApolTop::mainframe]
-	if {$db_file != ""} {	
-		set rt [catch {apol_Load_FC_Index_File $db_file} err]
-		if {$rt != 0} {
-			tk_messageBox -icon error -type ok -title "Error" -message \
-				"Error loading file context database: $err\nSee stderr for more information."
-			return -1
-		} 
-		Apol_File_Contexts::initialize
-            set opts(fc_is_mls) [apol_FC_Is_MLS]
-            set opts(indexFilename) $db_file
-		set opts(db_loaded) 1
-		Apol_File_Contexts::populate_combo_boxes
-		return 1
-	}
-	return 0
-}
-
-# ------------------------------------------------------------------------------
-#  Command Apol_File_Contexts::close_fc_db
-# ------------------------------------------------------------------------------
-proc Apol_File_Contexts::close_fc_db { } {
-    variable widgets
-    variable opts
-	set rt [catch {apol_Close_FC_Index_DB} err]
-	if {$rt != 0} {
-		tk_messageBox -icon error -type ok -title "Error" \
-			-message "Error closing file context database: $err.\n"
-		return
-	}
-    Apol_Widget::clearSearchResults $widgets(results)
-    set opts(db_loaded) 0
-}
-
-########################################################################
-# ::goto_line
-#  	- goes to indicated line in text box
-# 
-proc Apol_File_Contexts::goto_line { line_num } {
-    variable widgets
-    ApolTop::goto_line $line_num $widgets(results)
-}
->>>>>>> af8052ad
 
     set frame [$nb insert end $tab_name -text "File Contexts"]
     set status [TitleFrame $frame.status -text "File Context Index"]
@@ -439,7 +56,7 @@
     pack $status_text -side left -anchor nw -padx 6 -pady 4
     label $status_text.l -text "Opened Index:"
     set status1 [label $status_text.t -textvariable Apol_File_Contexts::opts(statusText)]
-    set status2 [label $status_text.t2 -textvariable Apol_File_Contexts::opts(statusText2) -fg [Apol_Prefs::getPref highlight_fg]]
+    set status2 [label $status_text.t2 -textvariable Apol_File_Contexts::opts(statusText2) -fg red]
     trace add variable Apol_File_Contexts::opts(indexFilename) write \
         [list Apol_File_Contexts::_changeStatusLabel $status1 $status2]
     grid $status_text.l $status1 -sticky w
@@ -617,17 +234,17 @@
     variable opts
     if {$opts(db) == {}} {
         set opts(statusText) "No Index File Opened"
-        $label1 configure -fg [Apol_Prefs::getPref highlight_fg]
+        $label1 configure -fg red
         set opts(statusText2) {}
     } else {
         set opts(statusText) $opts(indexFilename)
-        $label1 configure -fg [Apol_Prefs::getPref active_fg]
+        $label1 configure -fg black
         if {$opts(fc_is_mls)} {
             set opts(statusText2) "Database contexts include MLS ranges."
-            $label2 configure -fg [Apol_Prefs::getPref active_bg]
+            $label2 configure -fg black
         } else {
             set opts(statusText2) "Database contexts do not include MLS ranges."
-            $label2 configure -fg [Apol_Prefs::getPref highlight_fg]
+            $label2 configure -fg red
         }
     }
 }
@@ -635,9 +252,9 @@
 proc Apol_File_Contexts::_toggleEnable {entry name1 name2 op} {
     variable opts
     if {$opts($name2)} {
-        $entry configure -state normal -bg [Apol_Prefs::getPref active_bg]
-    } else {
-        $entry configure -state disabled -bg [Apol_Prefs::getPref disable_bg]
+        $entry configure -state normal -bg white
+    } else {
+        $entry configure -state disabled -bg $ApolTop::default_bg_color
     }
 }
 
@@ -646,11 +263,11 @@
     if {$opts(fc_is_mls)} {
         $cb configure -state normal
         if {$opts(useRange)} {
-            $entry configure -state normal -bg [Apol_Prefs::getPref active_bg]
+            $entry configure -state normal -bg white
         }
     } else {
         $cb configure -state disabled
-        $entry configure -state disabled -bg [Apol_Prefs::getPref disable_bg]
+        $entry configure -state disabled -bg $ApolTop::default_bg_color
     }
 }
 
@@ -668,7 +285,7 @@
 
     set f [$d getframe]
     set file_l [label $f.file_l -justify left -anchor w -text "Save index to:"]
-    set file_entry [entry $f.file_e -width 30 -bg [Apol_Prefs::getPref active_bg] -takefocus 1\
+    set file_entry [entry $f.file_e -width 30 -bg white -takefocus 1\
                         -textvariable Apol_File_Contexts::opts(new_filename) \
                         -validate key \
                         -vcmd [list Apol_File_Contexts::_validateEntryKey %P $d new_rootdir]]
@@ -677,7 +294,7 @@
                          -command [list Apol_File_Contexts::_browse_save]]
 
     set root_l [label $f.root_l -justify left -anchor w -text "Directory to index:"]
-    set root_entry [entry $f.root_e -width 30 -bg [Apol_Prefs::getPref active_bg] -takefocus 1 \
+    set root_entry [entry $f.root_e -width 30 -bg white -takefocus 1 \
                         -textvariable Apol_File_Contexts::opts(new_rootdir) \
                         -validate key \
                         -vcmd [list Apol_File_Contexts::_validateEntryKey %P $d new_filename]]
