# Copyright (C) 2001-2007 Tresys Technology, LLC
#  This program is free software; you can redistribute it and/or modify
#  it under the terms of the GNU General Public License as published by
#  the Free Software Foundation; either version 2 of the License, or
#  (at your option) any later version.
#
#  This program is distributed in the hope that it will be useful,
#  but WITHOUT ANY WARRANTY; without even the implied warranty of
#  MERCHANTABILITY or FITNESS FOR A PARTICULAR PURPOSE.  See the
#  GNU General Public License for more details.
#
#  You should have received a copy of the GNU General Public License
#  along with this program; if not, write to the Free Software
#  Foundation, Inc., 51 Franklin St, Fifth Floor, Boston, MA  02110-1301  USA
<<<<<<< HEAD

set COPYRIGHT_INFO "Copyright (C) 2001-2007 Tresys Technology, LLC"

namespace eval ApolTop {
    variable policy {} ;# handle to an apol_policy, or {} if none opened
    variable qpolicy {} ;# handle to policy's qpol_policy_t, or {} if none opened
    # these three are shown on the status line of the toplevel window
    variable policy_version_string {}
    variable policy_source_linenum {}
    variable policy_stats_summary {}
    variable policy_stats  ;# array of statistics for the current policy

    variable last_policy_path {}
    variable query_file_ext ".qf"

    # Other global widgets
    variable mainframe
    variable notebook
    variable current_tab

    # The following list describes the layout of apol.  All tab names
    # must be unique and shall not contain colons.  For each tab, the
    # first element gives the identifier; this corresponds with the
    # namespace.  The second element describes the path to get to the
    # tab, starting from the topmost notebook.  For tabs that are to
    # be topmost, this is just an empty list.  The third element is a
    # list of tags for the tab.  Valid tags are:
    #   tag_conditionals - show this only if the policy supports conditionals
    #   tag_mls - show this only if policy supports MLS
    #   tag_query_saveable - if this tab is shown, enable query saving
    #   tag_source - show this only if a source policy is loaded
    variable tabs {
        {Apol_Types components {}}
        {Apol_Class_Perms components {}}
        {Apol_Roles components {}}
        {Apol_Users components {}}
        {Apol_Cond_Bools components {tag_conditionals}}
        {Apol_MLS components {tag_mls}}
        {Apol_Initial_SIDS components {}}
        {Apol_NetContexts components {}}
        {Apol_FSContexts components {}}
        {Apol_TE rules {tag_query_saveable}}
        {Apol_Cond_Rules rules {tag_conditionals}}
        {Apol_RBAC rules {}}
        {Apol_Range rules {tag_mls}}
        {Apol_File_Contexts {} {}}
        {Apol_Analysis {} {tag_query_saveable}}
        {Apol_PolicyConf {} {tag_source}}
    }
}

#################### public functions ####################

proc ApolTop::is_policy_open {} {
    if {$::ApolTop::policy == {}} {
        return 0
    }
    return 1
}

# If a policy is open and it has the given capability then return
# non-zero.  Valid capabilities are:
#   "attribute names"
#   "conditionals"
#   "line numbers"
#   "mls"
#   "neverallow"
#   "source"
#   "syntactic rules"
proc ApolTop::is_capable {capability} {
    if {![is_policy_open]} {
        return 0;
    }
    switch -- $capability {
        "attribute names" { set cap $::QPOL_CAP_ATTRIB_NAMES }
        "conditionals" { set cap $::QPOL_CAP_CONDITIONALS }
        "line numbers" { set cap $::QPOL_CAP_LINE_NUMBERS }
        "mls" { set cap $::QPOL_CAP_MLS }
        "neverallow" { set cap $::QPOL_CAP_NEVERALLOW }
        "source" { set cap $::QPOL_CAP_SOURCE }
        "syntactic rules" { set cap $::QPOL_CAP_SYN_RULES }
        default { return 0 }
    }
    variable qpolicy
    $qpolicy has_capability $cap
}

# Open the given policy path.  Re-initialize all tabs and add the path
# to the list of recently opened policies.
#
# @param ppath Policy path to open.
proc ApolTop::openPolicyPath {ppath} {
    _close_policy

    set primary_file [$ppath get_primary]
    if {[catch {Apol_Progress_Dialog::wait $primary_file "Opening policy." \
                    {
                        apol_tcl_open_policy $ppath
                    } \
                } p]} {
        tk_messageBox -icon error -type ok -title "Open Policy" \
            -message "The selected file does not appear to be a valid SELinux Policy.\n\n$p"
        return -1  ;# indicates failed to open policy
    }

    variable policy $p
    variable qpolicy [$p get_qpol]

    _toplevel_policy_open $ppath

    Apol_Prefs::addRecent $ppath
    _build_recent_files_menu
    variable last_policy_path $ppath

    if {![is_capable "attribute names"] && \
            [llength $::Apol_Types::attriblist] > 0 && \
            [Apol_Prefs::getPref show_attrib_warning]} {
        tk_messageBox -icon info -parent . -title "Open Policy" -type ok \
            -message "Apol has generated attribute names because the original names were not preserved in the policy."
    }

    return 0  ;# indicates policy opened successfully
}

proc ApolTop::loadNeverAllows {} {
    if {![is_capable "neverallow"]} {
        Apol_Progress_Dialog::wait "Loading neverallow rules" "Rebuilding policy" \
            {
                $::ApolTop::qpolicy rebuild 0
                _toplevel_update_stats
            }
    }
}

proc ApolTop::popup {parent x y menu callbacks callback_arg} {
    # determine where to place the popup menu
    set gx [winfo rootx $parent]
    set gy [winfo rooty $parent]
    set cmx [expr {$gx + $x}]
    set cmy [expr {$gy + $y}]

    $menu delete 0 end
    foreach callback $callbacks {
        $menu add command -label [lindex $callback 0] -command [concat [lindex $callback 1] $callback_arg]
=======

namespace eval ApolTop {
    variable status {}
    variable policy_version_string {}
    variable last_policy_path {}
    variable policyConf_lineno {}
    variable polstats
    variable policy_stats_summary {}

    # These two string are set within config.tcl.
    variable gui_ver
    variable apol_install_dir

    variable copyright_date "2001-2007"
    variable recent_files {}
    # The max # can be changed by the .apol file
    variable max_recent_files	5
    # env array element HOME is an environment variable
    variable dot_apol_file	"[file join "$::env(HOME)" ".apol"]"
    variable goto_line_num
    # Default GUI settings
    variable prevCursor		arrow
    # store the default background color for use when diabling widgets
    variable default_bg_color
    set default_bg_color	[. cget -background]
    variable text_font		""
    variable title_font		""
    variable dialog_font	""
    variable general_font	""
    variable query_file_ext	".qf"
    # Main window dimension defaults
    variable top_width          1000
    variable top_height         700
    variable libsefs		0

    # Top-level dialog widgets
    variable helpDlg
    set helpDlg .apol_helpDlg
    variable searchDlg .apol_find_dialog
    variable goto_Dialog .apol_goto_dialog
    variable options_Dialog .apol_options_dialog

    ######################
    # Other global widgets
    variable mainframe
    variable textbox_policyConf
    variable searchDlg_entryBox
    variable gotoDlg_entryBox
    # Main top-level notebook widget
    variable notebook
    # Subordinate notebook widgets
    variable components_nb
    variable rules_nb

    variable mls_tabs {}  ;# list of notebook tabs that are only for MLS

    # Search-related variables
    variable searchString	""
    variable case_sensitive     0
    variable regExpr		0
    variable srch_Direction	"down"
    variable policy_is_open	0

    # Notebook tab IDENTIFIERS; NOTE: We name all tabs after their
    # related namespace qualified names.  We use the prefix 'Apol_'
    # for all notebook tabnames. Note that the prefix must end with an
    # underscore and that that tabnames may NOT have a colon.
    variable tabName_prefix	"Apol_"
    variable components_tab	"Apol_Components"
    variable types_tab		"Apol_Types"
    variable class_perms_tab	"Apol_Class_Perms"
    variable roles_tab		"Apol_Roles"
    variable users_tab		"Apol_Users"
    variable cond_bools_tab	"Apol_Cond_Bools"
    variable mls_tab            "Apol_MLS"
    variable initial_sids_tab	"Apol_Initial_SIDS"
    variable net_contexts_tab	"Apol_NetContexts"
    variable fs_contexts_tab	"Apol_FSContexts"

    variable rules_tab		"Apol_Rules"
    variable terules_tab	"Apol_TE"
    variable cond_rules_tab	"Apol_Cond_Rules"
    variable rbac_tab		"Apol_RBAC"
    variable range_tab		"Apol_Range"

    variable file_contexts_tab	"Apol_File_Contexts"

    variable analysis_tab	"Apol_Analysis"

    variable policy_conf_tab	"Apol_PolicyConf"

    variable tab_names {
        Types Class_Perms Roles Users Cond_Bools MLS Initial_SIDS NetContexts FSContexts
        TE Cond_Rules RBAC Range
        File_Contexts
        Analysis
        PolicyConf
    }
    variable tk_msgBox_Wait

    # show warning for loading policy with fake attribute names
    variable show_fake_attrib_warning 1
}

proc ApolTop::is_policy_open {} {
    return $ApolTop::policy_is_open
}

proc ApolTop::get_install_dir {} {
    return $ApolTop::apol_install_dir
}

proc ApolTop::get_toplevel_dialog {} {
    return $ApolTop::mainframe
}

proc ApolTop::is_capable {capability} {
    if {![is_policy_open]} {
        return 0;
    }
    return [apol_IsCapable $capability]
}

proc ApolTop::load_fc_index_file {} {
    set rt [Apol_File_Contexts::load_fc_db]
    if {$rt == 1} {
        ApolTop::configure_load_index_menu_item 1
>>>>>>> af8052ad
    }
    tk_popup $menu $cmx $cmy
}

<<<<<<< HEAD
# Return the name of the currently shown tab.  If the current tab is
# nested, show the inner-most tab.
proc ApolTop::getCurrentTab {} {
    variable current_tab
    set current_tab
}

proc ApolTop::getCurrentTextWidget {} {
    [getCurrentTab]::getTextWidget
=======
proc ApolTop::create_fc_index_file {} {
    Apol_File_Contexts::display_create_db_dlg
    return 0
>>>>>>> af8052ad
}

proc ApolTop::setCurrentTab {tab_name} {
    variable tabs
    # search through all tabs until one is found
    foreach tab $tabs {
        if {[lindex $tab 0] == $tab_name} {
            variable notebook
            set parent_nb $notebook
            # raise all parent tabs as well
            foreach nb [lindex $tab 1] {
                $parent_nb raise $nb
                set parent_nb [$parent_nb getframe $nb].nb
            }
            $parent_nb raise $tab_name
            variable current_tab $tab_name
            _toplevel_tab_switched
            return
        }
    }
    puts stderr "\[setCurrentTab\] tried to set the tab to $tab_name"
    exit -1
}

proc ApolTop::setPolicySourceLinenumber {line} {
    variable policy_source_linenum "Line $line"
}

<<<<<<< HEAD
proc ApolTop::showPolicySourceLineNumber {line} {
    setCurrentTab Apol_PolicyConf
    Apol_PolicyConf::gotoLine $line
}

############### functions for creating and maintaining toplevel ###############

proc ApolTop::_create_toplevel {} {
    set menus {
	"&File" {} file 0 {
	    {command "&Open..." {} "Open a new policy" {Ctrl o} -command ApolTop::_open_policy}
	    {command "&Close" {tag_policy_open} "Close current polocy" {Ctrl w} -command ApolTop::_close_policy}
	    {separator}
	    {cascade "&Recent Files" {} recent 0 {}}
	    {separator}
            {command "&Quit" {} "Quit policy analysis tool" {Ctrl q} -command ApolTop::_exit}
	}
	"&Edit" {} edit 0 {
            {command "&Copy" {tag_policy_open} {} {Ctrl c} -command ApolTop::_copy}
            {command "Select &All" {tag_policy_open} {} {Ctrl a} -command ApolTop::_select_all}
            {separator}
	    {command "&Find..." {tag_policy_open} "Find text in current buffer" {Ctrl f} -command Apol_Find::find}
	    {command "&Goto Line..." {tag_policy_open} "Goto a line in current buffer" {Ctrl g} -command Apol_Goto::goto}
            {separator}
            {command "Prefere&nces..." {} "Modify user's preferences" {} -command Apol_Prefs::modifyPreferences}
	}
	"&Query" {} query 0 {
	    {command "&Open Query..." {tag_policy_open} "Open query criteria file" {} -command ApolTop::_open_query_file}
	    {command "&Save Query..." {tag_policy_open tag_query_saveable} "Save current query criteria to file" {} -command ApolTop::_save_query_file}
	    {separator}
	    {command "&Policy Summary" {tag_policy_open} "Display summary statistics" {} -command ApolTop::_show_policy_summary}
	}
	"&Tools" {} tools 0 {
            {command "&Open Perm Map..." {tag_policy_open} "Open a permission map from file" {} -command ApolTop::_open_perm_map_from_file}
            {command "Open &Default Perm Map" {tag_policy_open} "Open the default permission map" {} -command ApolTop::openDefaultPermMap}
            {command "&Save Perm Map..." {tag_policy_open tag_perm_map_open} "Save the permission map to a file" {} -command ApolTop::_save_perm_map}
            {command "Save Perm Map &As..." {tag_policy_open tag_perm_map_open} "Save the permission map to a file" {} -command ApolTop::_save_perm_map_as}
            {command "Save Perm Map as D&efault" {tag_policy_open tag_perm_map_open} "Save the permission map to default file" {} -command ApolTop::_save_perm_map_default}
            {command "&View Perm Map..." {tag_policy_open tag_perm_map_open} "Edit currently loaded permission map" {} -command Apol_Perms_Map::showPermMappings}
        }
	"&Help" {} helpmenu 0 {
	    {command "&General Help" {} "Show help on using apol" {} -command {ApolTop::_show_file Help apol_help.txt}}
	    {command "&Domain Transition Analysis" {} "Show help on domain transitions" {} -command {ApolTop::_show_file "Domain Transition Analysis Help" domaintrans_help.txt}}
	    {command "&Information Flow Analysis" {} "Show help on information flows" {} -command {ApolTop::_show_file "Information Flow Analysis Help" infoflow_help.txt}}
	    {command "Direct &Relabel Analysis" {} "Show help on file relabeling" {} -command {ApolTop::_show_file "Relabel Analysis Help" file_relabel_help.txt}}
	    {command "&Types Relationship Summary Analysis" {} "Show help on types relationships" {} -command {ApolTop::_show_file "Types Relationship Summary Analysis Help" types_relation_help.txt}}
	    {separator}
	    {command "&About apol" {} "Show copyright information" {} -command ApolTop::_about}
	}
    }
    # Note that the name of the last menu is "helpmenu", not "help".
    # This is because Tk handles menus named "help" differently in X
    # Windows -- specifically, it is right justified on the menu bar.
    # See the man page for [menu] for details.  It was decided that
    # the behavior is undesirable; the Help menu is intended to be
    # left justified along with the other menus.  Therefore the menu
    # name is "helpmenu".

    variable mainframe [MainFrame .mainframe -menu $menus -textvariable ApolTop::statu_line]
    pack $mainframe -fill both -expand yes

    $mainframe addindicator -textvariable ApolTop::policy_source_linenum -width 14
    $mainframe addindicator -textvariable ApolTop::policy_stats_summary -width 88
    $mainframe addindicator -textvariable ApolTop::policy_version_string -width 28

    $mainframe setmenustate tag_policy_open disabled

    variable notebook [NoteBook [$mainframe getframe].nb]
    pack $notebook -fill both -expand yes -padx 4 -pady 4
    set page [$notebook insert end components -text "Policy Components"]
    set components [NoteBook $page.nb]
    pack $components -fill both -expand yes -padx 4 -pady 4
    set page [$notebook insert end rules -text "Policy Rules"]
    set rules [NoteBook $page.nb]
    pack $rules -fill both -expand yes -padx 4 -pady 4
    $notebook bindtabs <Button-1> [list ApolTop::_switch_tab $components $rules]
    $components bindtabs <Button-1> [list ApolTop::_switch_tab $components $rules]
    $rules bindtabs <Button-1> [list ApolTop::_switch_tab $components $rules]

    variable tabs
    foreach tab $tabs {
        set parent_nb $notebook
        foreach nb [lindex $tab 1] {
            # (intermediate notebooks were created just above here)
            set parent_nb [set $nb]
        }
        [lindex $tab 0]::create [lindex $tab 0] $parent_nb
    }

    $components raise [$components page 0]
    $rules raise [$rules page 0]
    $notebook raise [$notebook page 0]

    $notebook compute_size
    setCurrentTab [$components page 0]
}

# Callback invoked whenever the user clicks on a (possibly different)
# tab in the toplevel notebook(s).
proc ApolTop::_switch_tab {components_nb rules_nb new_tab} {
    if {$new_tab == "components"} {
        set new_tab [$components_nb raise]
    } elseif {$new_tab == "rules"} {
        set new_tab [$rules_nb raise]
    }
    variable current_tab $new_tab
    _toplevel_tab_switched
}

proc ApolTop::_toplevel_tab_switched {} {
    variable tabs
    variable current_tab
    variable mainframe
    foreach tab $tabs {
        if {[lindex $tab 0] != $current_tab} {
            continue
        }
        focus [getCurrentTextWidget]
        if {[lsearch [lindex $tab 2] "tag_query_saveable"] >= 0} {
            $mainframe setmenustate tag_query_saveable normal
        } else {
            $mainframe setmenustate tag_query_saveable disabled
        }
        if {[lsearch [lindex $tab 2] "tag_source"] >= 0} {
            [lindex $tab 0]::insertionMarkChanged
        } else {
            variable policy_source_linenum {}
        }
        break
=======
########################################################################
# ::configure_edit_pmap_menu_item --
#	-
proc ApolTop::configure_edit_pmap_menu_item {enable} {
    variable mainframe

    if {$enable} {
        [$mainframe getmenu pmap_menu] entryconfigure last -state normal -label "Edit Perm Map..."
    } else {
        [$mainframe getmenu pmap_menu] entryconfigure last -state disabled -label "Edit Perm Map... (Not loaded)"
    }
}

proc ApolTop::configure_load_index_menu_item {enable} {
    variable mainframe

    if {$enable} {
        [$mainframe getmenu fc_index_menu] entryconfigure last -label "Load Index..."
    } else {
        [$mainframe getmenu fc_index_menu] entryconfigure last -label "Load Index... (Not loaded)"
    }
}

# ------------------------------------------------------------------------------
#  Command ApolTop::popup_listbox_Menu
# ------------------------------------------------------------------------------
proc ApolTop::popup_listbox_Menu { global x y popup callbacks list_box} {
    focus -force $list_box

    set selected_item [$list_box get active]
    if {$selected_item == ""} {
        return
    }
    # Getting global coordinates of the application window (of position 0, 0)
    set gx [winfo rootx $global]
    set gy [winfo rooty $global]

    # Add the global coordinates for the application window to the current mouse coordinates
    # of %x & %y
    set cmx [expr $gx + $x]
    set cmy [expr $gy + $y]

    $popup delete 0 end
    foreach callback $callbacks {
        $popup add command -label "[lindex $callback 0]" -command "[lindex $callback 1] $selected_item"
    }

    # Posting the popup menu
    tk_popup $popup $cmx $cmy
}

# ------------------------------------------------------------------------------
#  Command ApolTop::popup_Tab_Menu
# ------------------------------------------------------------------------------
proc ApolTop::popup_Tab_Menu { window x y popupMenu callbacks page } {
    if {$page == ""} {
        return
    }

    # Getting global coordinates of the application window (of position 0, 0)
    set gx [winfo rootx $window]
    set gy [winfo rooty $window]

    # Add the global coordinates for the application window to the current mouse coordinates
    # of %x & %y
    set cmx [expr $gx + $x]
    set cmy [expr $gy + $y]

    $popupMenu delete 0 end
    foreach callback $callbacks {
        $popupMenu add command -label [lindex $callback 0] -command [list [lindex $callback 1] $page]
    }

    # Posting the popup menu
    tk_popup $popupMenu $cmx $cmy
}

proc ApolTop::set_Focus_to_Text { tab } {
    variable components_nb
    variable rules_nb
    variable file_contexts_tab

    $ApolTop::mainframe setmenustate Disable_SearchMenu_Tag normal
    # The load query menu option should be enabled across all tabs.
    # However, we disable the save query menu option if it this is not
    # the Analysis or TE Rules tab.  Currently, these are the only
    # tabs providing the ability to save queries. It would be too
    # trivial to allow saving queries for the other tabs.
    $ApolTop::mainframe setmenustate Disable_LoadQuery_Tag normal
    set ApolTop::policyConf_lineno {}

    switch -exact -- $tab \
        $ApolTop::components_tab {
            $ApolTop::mainframe setmenustate Disable_SaveQuery_Tag disabled
            ApolTop::set_Focus_to_Text [$components_nb raise]
        } \
        $ApolTop::rules_tab {
            ApolTop::set_Focus_to_Text [$rules_nb raise]
        } \
        $ApolTop::terules_tab {
            $ApolTop::mainframe setmenustate Disable_SaveQuery_Tag normal
            set raisedPage [Apol_TE::get_results_raised_tab]
            if {$raisedPage != ""} {
                Apol_TE::set_Focus_to_Text $raisedPage
            } else {
                focus [$ApolTop::rules_nb getframe $ApolTop::terules_tab]
            }
        } \
        $ApolTop::analysis_tab {
            $ApolTop::mainframe setmenustate Disable_SaveQuery_Tag normal
        } \
        default {
            $ApolTop::mainframe setmenustate Disable_SaveQuery_Tag disabled
            ${tab}::set_Focus_to_Text
        }
}

########################################################################
# ::textSearch --
#	- Search for an instances of a given string in a text widget and
#	- selects matching text.
#
# Arguments:
# w -			The window in which to search.  Must be a text widget.
# str -			The string to search for. BUG NOTE: '-' as first character throws an error.
# case_Insensitive	Whether to ignore case differences or not
# regExpr		Whether to treat $str as a regular expression and match it against the text
# srch_Direction	What direction to search in the text. (-forward or -backward)
#
proc ApolTop::textSearch { w str case_Insensitive regExpr srch_Direction } {
    if {$str == {}} {
        return
>>>>>>> af8052ad
    }
}

<<<<<<< HEAD
# Enable and disable various widgets in the toplevel window, based
# upon the type of policy that was opened.
proc ApolTop::_toplevel_policy_open {ppath} {
    variable tabs
    foreach tab $tabs {
        [lindex $tab 0]::open $ppath
=======
    set case_opt {}
    set regExpr_opt {}
    set direction_opt {}

    if {$case_Insensitive} {
        set case_opt "-nocase"
>>>>>>> af8052ad
    }

    if {![is_capable "conditionals"]} {
        _toplevel_enable_tabs tag_conditionals disabled
    }
<<<<<<< HEAD
    if {![is_capable "mls"]} {
        _toplevel_enable_tabs tag_mls disabled
=======
    if { $srch_Direction == "down" } {
        set direction_opt "-forward"
        # Get the current insert position.
        set cur_srch_pos [$w index insert]
    } else {
        set direction_opt "-backward"
        # Get the first character index of the current selection.
        set cur_srch_pos [lindex [$w tag ranges sel] 0]
>>>>>>> af8052ad
    }
    if {![is_capable "source"]} {
        _toplevel_enable_tabs tag_source disabled
    }
    _toplevel_tab_switched

<<<<<<< HEAD
    variable mainframe
    $mainframe setmenustate tag_policy_open normal
    $mainframe setmenustate tag_perm_map_open disabled

    _toplevel_update_stats
    variable policy_version_string [$::ApolTop::policy get_version_type_mls_str]

    set primary_file [$ppath get_primary]
    wm title . "SELinux Policy Analysis - $primary_file"
}

# Enable/disable tabs that contain the given tag.  If the currently
# raised page is one of those tabs then raise the first tab (which
# hopefully does not have that tag).
proc ApolTop::_toplevel_enable_tabs {tag new_state} {
    variable tabs
    variable notebook
    foreach tab $tabs {
        if {[lsearch [lindex $tab 2] $tag] >= 0} {
            set parent_nb $notebook
            foreach nb [lindex $tab 1] {
                set parent_nb [$parent_nb getframe $nb].nb
            }
            $parent_nb itemconfigure [lindex $tab 0] -state $new_state
            if {[$parent_nb raise] == {}} {
                $parent_nb raise [$parent_nb pages 0]
                setCurrentTab [lindex $tabs 0 0]
            }
        }
    }
}

proc ApolTop::_build_recent_files_menu {} {
    variable mainframe
    set recent_menu [$mainframe getmenu recent]
    $recent_menu delete 0 end
    foreach r [Apol_Prefs::getPref recent_files] {
        foreach {path_type primary_file modules} [policy_path_to_list $r] {break}
        if {$path_type == "monolithic"} {
            set label $primary_file
        } else {
            set label "$primary_file + [llength $modules] module"
            if {[llength $modules] != 1} {
                append label "s"
            }
        }
        $recent_menu add command -label $label \
            -command [list ApolTop::openPolicyPath $r]
=======
    $w tag remove sel 0.0 end
    set cur_srch_pos [eval [list $w search -count cur_srch_pos_length] $case_opt $regExpr_opt $direction_opt [list -- $str $cur_srch_pos]]

    # Prompt the user if a match was not found.
    if {$cur_srch_pos == {}} {
        # NOTE: Use vwait command.to block the application if the event hasn't completed.
        # This is because when Return button is hit multiple times a TCL/TK bug is being
        # thrown:can't read "::tk::FocusGrab(...)
        # The problem is that tkMessageBox summarily destroys the old window -
        # which screws up SetFocusGrab's private variables because SetFocusGrab isn't reentrant.
        set ApolTop::tk_msgBox_Wait  \
            [tk_messageBox -parent $ApolTop::searchDlg -icon warning -type ok -title "Search Failed" -message \
                 "Search string not found."]
        vwait ApolTop::tk_msgBox_Wait
    } else {
        # Set the insert position in the text widget.
        # If the direction is down, set the mark to index of the END character in the match.
        # If the direction is up, set the mark to the index of the FIRST character in the match.
        $w mark set insert "$cur_srch_pos + $cur_srch_pos_length char"
        $w tag add sel $cur_srch_pos "$cur_srch_pos + $cur_srch_pos_length char"
        # Adjust the view in the window.
        $w see $cur_srch_pos
    }
}

##############################################################
# ::search
#	- Search raised text widget for a string
#
proc ApolTop::search {} {
    variable searchString
    variable case_sensitive
    variable regExpr
    variable srch_Direction
    variable notebook
    variable components_nb
    variable rules_nb
    variable components_tab
    variable rules_tab
    variable policy_conf_tab
    variable analysis_tab
    variable file_contexts_tab

    if {$case_sensitive} {
        set insens 0
    } else {
        set insens 1
    }
    set raised_tab [$notebook raise]
    switch -- $raised_tab \
        $policy_conf_tab {
            ${policy_conf_tab}::search $searchString $insens $regExpr $srch_Direction
        } \
        $analysis_tab {
            ${analysis_tab}::search $searchString $insens $regExpr $srch_Direction
        } \
        $rules_tab {
            [$rules_nb raise]::search $searchString $insens $regExpr $srch_Direction
        } \
        $components_tab {
            [$components_nb raise]::search $searchString $insens $regExpr $srch_Direction
        } \
        $file_contexts_tab {
            ${file_contexts_tab}::search $searchString $insens $regExpr $srch_Direction
        } \
        default {
            puts "Invalid raised tab!"
        }
}

##############################################################
# ::load_query_info
#	- Call load_query proc for valid tab
#
proc ApolTop::load_query_info {} {
    variable notebook
    variable rules_tab
    variable terules_tab
    variable analysis_tab
    variable rules_nb
    variable mainframe

    set query_file ""
    set types {
        {"Query files"		{$ApolTop::query_file_ext}}
    }
    set query_file [tk_getOpenFile -filetypes $types -title "Select Query to Load..." \
                        -defaultextension $ApolTop::query_file_ext -parent $mainframe]
    if {$query_file != ""} {
        if {[file exists $query_file] == 0 } {
            tk_messageBox -icon error -type ok -title "Error" \
                -message "File $query_file does not exist." -parent $mainframe
            return -1
        }
        set rt [catch {set f [::open $query_file]} err]
        if {$rt != 0} {
            tk_messageBox -icon error -type ok -title "Error" \
                -message "Cannot open $query_file: $err"
            return -1
        }
        # Search for the analysis type line
        gets $f line
        set query_id [string trim $line]
        while {[eof $f] != 1} {
            # Skip empty lines and comments
            if {$query_id == "" || [string compare -length 1 $query_id "#"] == 0} {
                gets $f line
                set query_id [string trim $line]
                continue
            }
            break
        }

        switch -- $query_id \
            $analysis_tab {
                set rt [catch {${analysis_tab}::load_query_options $f $mainframe} err]
                if {$rt != 0} {
                    tk_messageBox -icon error -type ok -title "Error" \
                        -message "$err"
                    return -1
                }
                $notebook raise $analysis_tab
            } \
            $terules_tab {
                if {[string equal [$rules_nb raise] $ApolTop::terules_tab]} {
                    set rt [catch {${ApolTop::terules_tab}::load_query_options $f $mainframe} err]
                    if {$rt != 0} {
                        tk_messageBox -icon error -type ok -title "Error" \
                            -message "$err"
                        return -1
                    }
                    $notebook raise $rules_tab
                    $rules_nb raise $ApolTop::terules_tab
                }
            } \
            default {
                tk_messageBox -icon error -type ok -title "Error" \
                    -message "Invalid query ID."
            }
        ApolTop::set_Focus_to_Text [$notebook raise]
        ::close $f
    }
}

##############################################################
# ::save_query_info
#	- Call save_query proc for valid tab
#
proc ApolTop::save_query_info {} {
    variable notebook
    variable rules_tab
    variable terules_tab
    variable analysis_tab
    variable rules_nb
    variable mainframe

    # Make sure we only allow saving from the Analysis and TERules tabs
    set raised_tab [$notebook raise]

    if {![string equal $raised_tab $analysis_tab] && ![string equal $raised_tab $rules_tab]} {
        tk_messageBox -icon error -type ok -title "Save Query Error" \
            -message "You cannot save a query from this tab! \
			You can only save from the Policy Rules->TE Rules tab and the Analysis tab."
        return -1
    }
    if {[string equal $raised_tab $rules_tab] && ![string equal [$rules_nb raise] $terules_tab]} {
        tk_messageBox -icon error -type ok -title "Save Query Error" \
            -message "You cannot save a query from this tab! \
			You can only save from the Policy Rules->TE Rules tab and the Analysis tab."
        return -1
    }

    set query_file ""
    set types {
        {"Query files"		{$ApolTop::query_file_ext}}
    }
    set query_file [tk_getSaveFile -title "Save Query As?" \
                        -defaultextension $ApolTop::query_file_ext \
                        -filetypes $types -parent $mainframe]
    if {$query_file != ""} {
        set rt [catch {set f [::open $query_file w+]} err]
        if {$rt != 0} {
            return -code error $err
        }
        switch -- $raised_tab \
            $analysis_tab {
                puts $f "$analysis_tab"
                set rt [catch {${analysis_tab}::save_query_options $f $query_file} err]
                if {$rt != 0} {
                    ::close $f
                    tk_messageBox -icon error -type ok -title "Save Query Error" \
                        -message "$err"
                    return -1
                }
            } \
            $rules_tab {
                if {[string equal [$rules_nb raise] $terules_tab]} {
                    puts $f "$terules_tab"
                    set rt [catch {${terules_tab}::save_query_options $f $query_file} err]
                    if {$rt != 0} {
                        ::close $f
                        tk_messageBox -icon error -type ok -title "Save Query Error" \
                            -message "$err"
                        return -1
                    }
                }
            } \
            default {
                ::close $f
                tk_messageBox -icon error -type ok -title "Save Query Error" \
                    -message "You cannot save a query from this tab!"
                return -1
            }
        ::close $f
>>>>>>> af8052ad
    }
}

proc ApolTop::_toplevel_update_stats {} {
    variable policy_stats
    variable policy_stats_summary

    set iter_funcs {
        "classes" get_class_iter
        "commons" get_common_iter

        "roles" get_role_iter
        "role_allow" get_role_allow_iter
        "role_trans" get_role_trans_iter

        "users" get_user_iter
        "bools" get_bool_iter
        "sens" get_level_iter
        "cats" get_cat_iter
        "range_trans" get_range_trans_iter

        "sids" get_isid_iter
        "portcons" get_portcon_iter
        "netifcons" get_netifcon_iter
        "nodecons" get_nodecon_iter
        "genfscons" get_genfscon_iter
        "fs_uses" get_fs_use_iter
    }
    foreach {key func} $iter_funcs {
        set i [$::ApolTop::qpolicy $func]
        set policy_stats($key) [$i get_size]
        $i -acquire
        $i -delete
    }

    set query_funcs {
        "perms" new_apol_perm_query_t
        "types" new_apol_type_query_t
        "attribs" new_apol_attr_query_t
    }
    foreach {key func} $query_funcs {
        set q [$func]
        set v [$q run $::ApolTop::policy]
        $q -acquire
        $q -delete
        set policy_stats($key) [$v get_size]
        $v -acquire
        $v -delete
    }

    set avrule_bits [list \
                         avrule_allow $::QPOL_RULE_ALLOW \
                         avrule_auditallow $::QPOL_RULE_AUDITALLOW \
                         avrule_dontaudit $::QPOL_RULE_DONTAUDIT \
                         avrule_neverallow $::QPOL_RULE_NEVERALLOW \
                        ]
    foreach {key bit} $avrule_bits {
        if {$bit == $::QPOL_RULE_NEVERALLOW && ![is_capable "neverallow"]} {
            # neverallow rules have not yet been loaded
            set policy_stats($key) 0
        } else {
            set i [$::ApolTop::qpolicy get_avrule_iter $bit]
            set policy_stats($key) [$i get_size]
            $i -acquire
            $i -delete
        }
    }

<<<<<<< HEAD
    set terule_bits [list \
                         type_trans $::QPOL_RULE_TYPE_TRANS \
                         type_member $::QPOL_RULE_TYPE_CHANGE \
                         type_change $::QPOL_RULE_TYPE_MEMBER \
                        ]
    foreach {key bit} $terule_bits {
        set i [$::ApolTop::qpolicy get_avrule_iter $bit]
        set policy_stats($key) [$i get_size]
        $i -acquire
        $i -delete
=======
    Dialog $searchDlg -title "Find" -separator 0 -parent . \
        -side right -default 0 -cancel 1 -modal none -homogeneous 1
    set top_frame [frame [$searchDlg getframe].top]
    set bottom_frame [frame [$searchDlg getframe].bottom]
    pack $top_frame -expand 1 -fill both -padx 10 -pady 5
    pack $bottom_frame -expand 0 -fill both -padx 10 -pady 5

    set entry_label [label $top_frame.l -text "Find:" -anchor e]
    set searchDlg_entryBox [entry $top_frame.e -bg white \
                                -textvariable ApolTop::searchString -width 16]
    pack $entry_label -side left -expand 0 -padx 10
    pack $searchDlg_entryBox -side left -expand 1 -fill x

    set options_frame [frame $bottom_frame.opts]
    pack $options_frame -side left -padx 5
    set options_case [checkbutton $options_frame.case -text "Match case" \
                          -variable ApolTop::case_sensitive]
    set options_regex [checkbutton $options_frame.regex -text "Regular expression" \
                           -variable ApolTop::regExpr]
    pack $options_case -anchor w
    pack $options_regex -anchor w

    set dir_frame [TitleFrame $bottom_frame.dir -text Direction]
    pack $dir_frame -side left
    set dir_up [radiobutton [$dir_frame getframe].up -text Up \
                    -variable ApolTop::srch_Direction -value up]
    set dir_down [radiobutton [$dir_frame getframe].down -text Down \
                      -variable ApolTop::srch_Direction -value down]
    pack $dir_up $dir_down -side left

    $searchDlg add -text "Find Next" -command ApolTop::search
    $searchDlg add -text "Cancel" -command [list destroy $searchDlg]

    $searchDlg_entryBox selection range 0 end
    focus $searchDlg_entryBox
    $searchDlg draw
    wm resizable $searchDlg 0 0
}

########################################################################
# ::goto_line
#	- goes to indicated line in text box
#
proc ApolTop::goto_line { line_num textBox } {
    if {[string is integer -strict $line_num] != 1} {
        tk_messageBox -icon error \
            -type ok  \
            -title "Invalid Line Number" \
            -message "$line_num is not a valid line number."
    } else {
	# Remove any selection tags.
	$textBox tag remove sel 0.0 end
	$textBox mark set insert ${line_num}.0
	$textBox see ${line_num}.0
	$textBox tag add sel $line_num.0 $line_num.end
	focus $textBox
>>>>>>> af8052ad
    }

<<<<<<< HEAD
    set policy_stats_summary ""
    append policy_stats_summary "Classes: $policy_stats(classes)   "
    append policy_stats_summary "Perms: $policy_stats(perms)   "
    append policy_stats_summary "Types: $policy_stats(types)   "
    append policy_stats_summary "Attribs: $policy_stats(attribs)   "
    set num_te_rules [expr {$policy_stats(avrule_allow) + $policy_stats(avrule_auditallow) +
                            $policy_stats(avrule_dontaudit) + $policy_stats(avrule_neverallow) +
                            $policy_stats(type_trans) + $policy_stats(type_member) +
                            $policy_stats(type_change)}]
    if {![is_capable "neverallow"]} {
        append num_te_rules "+"
=======
proc ApolTop::goto {dialog} {
    variable goto_line_num
    variable notebook
    variable components_nb
    variable rules_nb
    variable components_tab
    variable rules_tab
    variable policy_conf_tab
    variable analysis_tab
    variable file_contexts_tab

    if {[string is integer -strict $goto_line_num] != 1} {
        tk_messageBox -icon error -type ok -parent $dialog \
            -title "Invalid Line Number" \
            -message "$goto_line_num is not a valid line number."
    } else {
	set raised_tab [$notebook raise]
	switch -- $raised_tab \
            $policy_conf_tab {
                ${policy_conf_tab}::goto_line $goto_line_num
            } \
            $analysis_tab {
                ${analysis_tab}::goto_line $goto_line_num
            } \
            $rules_tab {
                [$rules_nb raise]::goto_line $goto_line_num
            } \
            $components_tab {
                [$components_nb raise]::goto_line $goto_line_num
            } \
            $file_contexts_tab {
                ${file_contexts_tab}::goto_line $goto_line_num
            } \
            default {
                return -code error
            }
        destroy $dialog
>>>>>>> af8052ad
    }
    append policy_stats_summary "TE rules: $num_te_rules   "
    append policy_stats_summary "Roles: $policy_stats(roles)   "
    append policy_stats_summary "Users: $policy_stats(users)"
}

############### callbacks for top-level menu items ###############

proc ApolTop::_open_policy {} {
    variable last_policy_path
    Apol_Open_Policy_Dialog::getPolicyPath $last_policy_path
}

proc ApolTop::_close_policy {} {
    variable policy_version_string {}
    variable policy_stats_summary {}

<<<<<<< HEAD
    wm title . "SELinux Policy Analysis"

    Apol_Progress_Dialog::wait "apol" "Closing policy." \
        {
            variable tabs
            foreach tab $tabs {
                [lindex $tab 0]::close
            }
            Apol_Perms_Map::close
            variable policy
	    if {$policy != {}} {
                $policy -acquire
                $policy -delete
                set policy {}
                variable qpolicy {}
            }
        }

    variable mainframe
    $mainframe setmenustate tag_policy_open disabled
    $mainframe setmenustate tag_perm_map_open disabled

    _toplevel_enable_tabs tag_conditionals normal
    _toplevel_enable_tabs tag_mls normal
    _toplevel_enable_tabs tag_source normal
}

proc ApolTop::_exit {} {
    variable policy
    if {$policy != {}} {
        _close_policy
    }
    Apol_File_Contexts::close
    Apol_Prefs::savePrefs
    exit
}

proc ApolTop::_copy {} {
    set w [getCurrentTextWidget]
    if {$w != {} && [$w tag ranges sel] != {}} {
        set data [$w get sel.first sel.last]
        clipboard clear
        clipboard append -- $data
    }
}

proc ApolTop::_select_all {} {
    set w [getCurrentTextWidget]
    if {$w != {}} {
        $w tag add sel 1.0 end
=======
proc ApolTop::create { } {
    variable notebook
    variable mainframe
    variable components_nb
    variable rules_nb

    # Menu description
    set descmenu {
	"&File" {} file 0 {
	    {command "&Open..." {} "Open a new policy" {Ctrl o} -command ApolTop::openPolicy}
	    {command "&Close" {} "Close current polocy" {Ctrl w} -command ApolTop::closePolicy}
	    {separator}
	    {command "&Quit" {} "Quit policy analysis tool" {Ctrl q} -command ApolTop::apolExit}
	    {separator}
	    {cascade "&Recent Files" {} recent 0 {}}
	}
	"&Search" {} search 0 {
	    {command "&Find..." {Disable_SearchMenu_Tag} "Find text in current buffer" {Ctrl f} -command ApolTop::displayFindDialog}
	    {command "&Goto Line..." {Disable_SearchMenu_Tag} "Goto a line in current buffer" {Ctrl g} -command ApolTop::displayGotoDialog}
	}
	"&Query" {} query 0 {
	    {command "&Load Query..." {Disable_LoadQuery_Tag} "Load query criteria " {} -command ApolTop::load_query_info}
	    {command "&Save Query..." {Disable_SaveQuery_Tag} "Save current query criteria" {} -command ApolTop::save_query_info}
	    {separator}
	    {command "&Policy Summary" {Disable_Summary} "Display summary statistics" {} -command ApolTop::popupPolicyStats}
	}
	"&Advanced" all options 0 {
	    {cascade "&Permission Mappings" {Perm_Map_Tag} pmap_menu 0 {
                {command "Load Default Perm Map" {} "Load the default permission map" {} -command ApolTop::load_default_perm_map_Dlg}
                {command "Load Perm Map from File" {} "Load a permission map from a file" {} -command ApolTop::load_perm_map_fileDlg}
                {separator}
                {command "Edit Perm Map... (Not loaded)" {} "Edit currently loaded permission map" {} -command Apol_Perms_Map::editPermMappings}
            }}
        }
	"&Help" {} helpmenu 0 {
	    {command "&General Help" {} "Show help on using apol" {} -command {ApolTop::helpDlg Help apol_help.txt}}
	    {command "&Domain Transition Analysis" {} "Show help on domain transitions" {} -command {ApolTop::helpDlg "Domain Transition Analysis Help" domaintrans_help.txt}}
	    {command "&Information Flow Analysis" {} "Show help on information flows" {} -command {ApolTop::helpDlg "Information Flow Analysis Help" infoflow_help.txt}}
	    {command "Direct &Relabel Analysis" {} "Show help on file relabeling" {} -command {ApolTop::helpDlg "Relabel Analysis Help" file_relabel_help.txt}}
	    {command "&Types Relationship Summary Analysis" {} "Show help on types relationships" {} -command {ApolTop::helpDlg "Types Relationship Summary Analysis Help" types_relation_help.txt}}
	    {separator}
	    {command "&About apol" {} "Show copyright information" {} -command ApolTop::aboutBox}
	}
    }

    set mainframe [MainFrame .mainframe -menu $descmenu -textvariable ApolTop::status]

    #[$mainframe getmenu fc_index_menu] insert 0 command -label "Load Index... (Not loaded)" -command "ApolTop::load_fc_index_file"
    #[$mainframe getmenu fc_index_menu] insert 0 command -label "Create Index" -command "ApolTop::create_fc_index_file"

    $mainframe addindicator -textvariable ApolTop::policyConf_lineno -width 14
    $mainframe addindicator -textvariable ApolTop::policy_stats_summary -width 88
    $mainframe addindicator -textvariable ApolTop::policy_version_string -width 28

    # Disable menu items since a policy is not yet loaded.
    $ApolTop::mainframe setmenustate Disable_SearchMenu_Tag disabled
    $ApolTop::mainframe setmenustate Perm_Map_Tag disabled
    $ApolTop::mainframe setmenustate Disable_SaveQuery_Tag disabled
    $ApolTop::mainframe setmenustate Disable_LoadQuery_Tag disabled
    $ApolTop::mainframe setmenustate Disable_Summary disabled

    # NoteBook creation
    set frame    [$mainframe getframe]
    set notebook [NoteBook $frame.nb]

    # Create Top-level tab frames
    set components_frame [$notebook insert end $ApolTop::components_tab -text "Policy Components"]
    set rules_frame [$notebook insert end $ApolTop::rules_tab -text "Policy Rules"]

    if {$ApolTop::libsefs == 1} {
        Apol_File_Contexts::create $notebook
    }
    Apol_Analysis::create $notebook
    Apol_PolicyConf::create $notebook

    # Create subordinate tab frames
    set components_nb [NoteBook $components_frame.components_nb]
    set rules_nb [NoteBook $rules_frame.rules_nb]

    variable mls_tabs

    # Subtabs for the main policy components tab.
    Apol_Types::create $components_nb
    Apol_Class_Perms::create $components_nb
    Apol_Roles::create $components_nb
    Apol_Users::create $components_nb
    Apol_Cond_Bools::create $components_nb
    Apol_MLS::create $components_nb
    lappend mls_tabs [list $components_nb [$components_nb pages end]]
    Apol_Initial_SIDS::create $components_nb
    Apol_NetContexts::create $components_nb
    Apol_FSContexts::create $components_nb

    # Subtabs for the main policy rules tab
    Apol_TE::create $rules_nb
    Apol_Cond_Rules::create $rules_nb
    Apol_RBAC::create $rules_nb
    Apol_Range::create $rules_nb
    lappend mls_tabs [list $rules_nb [$rules_nb pages end]]

    $components_nb compute_size
    pack $components_nb -fill both -expand yes -padx 4 -pady 4
    $components_nb raise [$components_nb page 0]
    $components_nb bindtabs <Button-1> { ApolTop::set_Focus_to_Text }

    $rules_nb compute_size
    pack $rules_nb -fill both -expand yes -padx 4 -pady 4
    $rules_nb raise [$rules_nb page 0]
    $rules_nb bindtabs <Button-1> { ApolTop::set_Focus_to_Text }

    $notebook compute_size
    pack $notebook -fill both -expand yes -padx 4 -pady 4
    $notebook raise [$notebook page 0]
    $notebook bindtabs <Button-1> { ApolTop::set_Focus_to_Text }
    pack $mainframe -fill both -expand yes

    return 0
}

# Saves user data in their $HOME/.apol file
proc ApolTop::writeInitFile { } {
    variable dot_apol_file
    variable recent_files
    variable text_font
    variable title_font
    variable dialog_font
    variable general_font

    if {[catch {open $dot_apol_file w+} f]} {
        tk_messageBox -icon error -type ok -title "Error" \
            -message "Could not open $dot_apol_file for writing: $f"
        return
    }
    puts $f "recent_files"
    puts $f [llength $recent_files]
    foreach recent $recent_files {
        puts $f $recent
    }

    puts $f "\n"
    puts $f "# Font format: family ?size? ?style? ?style ...?"
    puts $f "# Possible values for the style arguments are as follows:"
    puts $f "# normal bold roman italic underline overstrike\n#\n#"
    puts $f "# NOTE: When configuring fonts, remember to remove the following "
    puts $f "# \[window height\] and \[window width\] entries before starting apol. "
    puts $f "# Not doing this may cause widgets to be obscured when running apol."
    puts $f "\[general_font\]"
    if {$general_font == {}} {
        puts $f "Helvetica 10"
    } else {
        puts $f "$general_font"
    }
    puts $f "\[title_font\]"
    if {$title_font == {}} {
        puts $f "Helvetica 10 bold italic"
    } else {
        puts $f "$title_font"
    }
    puts $f "\[dialog_font\]"
    if {$dialog_font == {}} {
        puts $f "Helvetica 10"
    } else {
        puts $f "$dialog_font"
    }
    puts $f "\[text_font\]"
    if {$text_font == {}} {
        puts $f "fixed"
    } else {
        puts $f "$text_font"
    }
    puts $f "\[window_height\]"
    puts $f [winfo height .]
    puts $f "\[window_width\]"
    puts $f [winfo width .]
    puts $f "\[show_fake_attrib_warning\]"
    variable show_fake_attrib_warning
    puts $f $show_fake_attrib_warning
    puts $f "\[max_recent_files\]"
    variable max_recent_files
    puts $f $max_recent_files
    close $f
}


# Reads in user data from their $HOME/.apol file
proc ApolTop::readInitFile { } {
    variable dot_apol_file
    variable recent_files

    # if it doesn't exist, we'll create later
    if {![file exists $dot_apol_file]} {
        return
    }

    if {[catch {open $dot_apol_file r} f]} {
        tk_messageBox -icon error -type ok -title "Error opening configuration file" \
            -message "Cannot open $dot_apol_file: $f"
        return
    }

    while {![eof $f]} {
        set option [string trim [gets $f]]
        if {$option == {} || [string compare -length 1 $option "\#"] == 0} {
            continue
        }
        set value [string trim [gets $f]]
        if {[eof $f]} {
            puts "EOF reached while reading $option"
            break
        }
        if {$value == {}} {
            puts "Empty value for option $option"
            continue
        }
        switch -- $option {
            "\[window_height\]" {
                if {[string is integer -strict $value] != 1} {
                    puts "window_height was not given as an integer and is ignored"
                    break
                }
                variable top_height $value
            }
            "\[window_width\]" {
                if {[string is integer -strict $value] != 1} {
                    puts "window_width was not given as an integer and is ignored"
                    break
                }
                variable top_width $value
            }
            "\[title_font\]" {
                variable title_font $value
            }
            "\[dialog_font\]" {
                variable dialog_font $value
            }
            "\[text_font\]" {
                variable text_font $value
            }
            "\[general_font\]" {
                variable general_font $value
            }
            "\[show_fake_attrib_warning\]" {
                variable show_fake_attrib_warning $value
            }

            # The form of [max_recent_file] is a single line that
            # follows containing an integer with the max number of
            # recent files to keep.  The default is 5 if this is not
            # specified.  The minimum is 2.
            "\[max_recent_files\]" {
                if {[string is integer -strict $value] != 1} {
                    puts "max_recent_files was not given as an integer and is ignored"
                } else {
                    if {$value < 2} {
                        variable max_recent_files 2
                    } else {
                        variable max_recent_files $value
                    }
                }
            }
            # The form of this key in the .apol file is as such
            #
            # recent_files
            # 5			(# indicating how many file names follows)
            # policy_path_0
            # policy_path_1
            # ...
            "recent_files" {
                if {[string is integer -strict $value] != 1} {
                    puts "number of recent files was not given as an integer and is ignored"
                    continue;
                } elseif {$value < 0} {
                    puts "number of recent was less than 0 and is ignored"
                    continue
                }
                while {$value > 0} {
                    incr value -1
                    set line [gets $f]
                    if {[eof $f]} {
                        puts "EOF reached trying to read recent files."
                        break
                    }
                    if {[llength $line] == 1} {
                        # reading older recent files, before advent of
                        # policy_path
                        set line [list monolithic $line {}]
                    }
                    lappend recent_files $line
                }
            }
        }
    }
    close $f
}

# Add a policy path to the recently opened list, trim the menu to
# max_recent_files, and then regenerate the recent menu.
proc ApolTop::addRecent {path} {
    variable recent_files
    variable max_recent_files

    if {[lsearch $recent_files $path] >= 0} {
        return
    }
    set recent_files [lrange [concat [list $path] $recent_files] 0 [expr {$max_recent_files - 1}]]
    buildRecentFilesMenu
}

proc ApolTop::buildRecentFilesMenu {} {
    variable mainframe
    variable recent_files
    variable max_recent_files
    set recent_menu [$mainframe getmenu recent]
    $recent_menu delete 0 $max_recent_files
    foreach r $recent_files {
        foreach {path_type primary_file modules} $r {break}
        if {$path_type == "monolithic"} {
            set label $primary_file
        } else {
            set label "$primary_file + [llength $modules] module"
            if {[llength $modules] != 1} {
                append label "s"
            }
        }
        $recent_menu add command -label $label \
            -command [list ApolTop::openPolicyFile $r]
    }
}

proc ApolTop::helpDlg {title file_name} {
    set help_dir [apol_GetHelpDir "$file_name"]
    set helpfile [file join $help_dir $file_name]
    if {[catch {open $helpfile} f]} {
        set info $f
    } else {
        set info [read $f]
        close $f
>>>>>>> af8052ad
    }
}

<<<<<<< HEAD
proc ApolTop::_open_query_file {} {
    set types {
        {"Query files" {$ApolTop::query_file_ext}}
    }
    set query_file [tk_getOpenFile -filetypes $types -title "Open Apol Query" \
                        -defaultextension $ApolTop::query_file_ext -parent .]
    if {$query_file != {}} {
        if {[catch {::open $query_file r} f]} {
            tk_messageBox -icon error -type ok -title "Open Apol Query" \
                -message "Could not open $query_file: $f"
        }
        # Search for the analysis type line
        while {[gets $f line] >= 0} {
            set query_id [string trim $line]
            # Skip empty lines and comments
            if {$query_id == {} || [string index $query_id 0] == "#"} {
                continue
            }
            break
        }

        variable tabs
        foreach tab $tabs {
            if {$query_id == [lindex $tab 0] && [lsearch [lindex $tab 2] "tag_query_saveable"] >= 0} {
                if {[catch {${query_id}::load_query_options $f} err]} {
                    tk_messageBox -icon error -type ok -title "Open Apol Query" \
                        -message $err
                } else {
                    setCurrentTab $query_id
                }
                return
            }
        }
        tk_messageBox -icon error -type ok -title "Open Apol Query" \
            -message "The query criteria file could not be read and may be corrupted."
        close $f
    }
=======
proc ApolTop::setBusyCursor {} {
    variable prevCursor
    set prevCursor [. cget -cursor]
    . configure -cursor watch
>>>>>>> af8052ad
}

proc ApolTop::_save_query_file {} {
    set types {
        {"Query files" {$ApolTop::query_file_ext}}
    }
    set query_file [tk_getSaveFile -title "Save Apol Query" \
                        -defaultextension $ApolTop::query_file_ext \
                        -filetypes $types -parent .]
    if {$query_file != {}} {
        if {[catch {::open $query_file w} f]} {
            tk_messageBox -icon error -type ok -title "Save Apol Query" \
                -message "Could not save $query_file: $f"
        }
        if {[catch {puts $f [getCurrentTab]} err]} {
            tk_messageBox -icon error -type ok -title "Save Apol Query" \
                -message $err
        }
        if {[catch {[getCurrentTab]::save_query_options $f $query_file} err]} {
            tk_messageBox -icon error -type ok -title "Save Apol Query" \
                -message $err
        }
        close $f
    }
}

proc ApolTop::_show_policy_summary {} {
    variable policy_version_string
    variable policy_stats

    if {![regexp -- {^([^\(]+) \(([^,]+), ([^\)]+)} $ApolTop::policy_version_string -> policy_version policy_type policy_mls_type]} {
        set policy_version $ApolTop::policy_version_string
        set policy_type "unknown"
        set policy_mls_type "unknown"
    }
    set policy_version [string trim $policy_version]

    destroy .policy_statsbox
    set dialog [Dialog .policy_statsbox -separator 1 -title "Policy Summary" \
                    -modal none -parent .]
    $dialog add -text Close -command [list destroy $dialog]

    set w [$dialog getframe]

    label $w.title -text "Policy Summary Statistics"
    set f [frame $w.summary]
    label $f.l -justify left -text "    Policy Version:\n    Policy Type:\n    MLS Status:"
    label $f.r -justify left -text "$policy_version\n$policy_type\n$policy_mls_type"
    grid $f.l $f.r -sticky w
    grid configure $f.r -padx 30
    grid $w.title - -sticky w -padx 8
    grid $f - -sticky w -padx 8
    grid [Separator $w.sep] - -sticky ew -pady 5

    set f [frame $w.left]
    set i 0
    foreach {title block} {
        "Number of Classes and Permissions" {
            "Object Classes" classes
            "Common Permissions" commons
            "Permissions" perms
        }
        "Number of Types and Attributes" {
            "Types" types
            "Attributes" attribs
        }
        "Number of Type Enforcement Rules" {
            "allows" avrule_allow
            "auditallows" avrule_auditallow
            "dontaudits" avrule_dontaudit
            "neverallows" avrule_neverallow
            "type_transitions" type_trans
            "type_members" type_member
            "type_changes" type_change
        }
        "Number of Roles" {
            "Roles" roles
        }
        "Number of RBAC Rules" {
            "allows" role_allow
            "role_transitions" role_trans
        }
    } {
        set ltext "$title:"
        set rtext {}
        foreach {l r} $block {
            append ltext "\n    $l:"
            if {$r != "avrule_neverallow" || [is_capable "neverallow"]} {
                append rtext "\n$policy_stats($r)"
            } else {
                append rtext "\nN/A"
            }
        }
        label $f.l$i -justify left -text $ltext
        label $f.r$i -justify left -text $rtext
        grid $f.l$i $f.r$i -sticky w -padx 4 -pady 2
        incr i
    }

    set i 0
    set g [frame $w.right]
    foreach {title block} {
        "Number of Users" {
            "Users" users
        }
        "Number of Booleans" {
            "Booleans" bools
        }
        "Number of MLS Components" {
            "Sensitivities" sens
            "Categories" cats
        }
        "Number of MLS Rules" {
            "range_transitions" range_trans
        }
        "Number of Initial SIDs" {
            "SIDs" sids
        }
        "Number of OContexts" {
            "PortCons" portcons
            "NetIfCons" netifcons
            "NodeCons" nodecons
            "GenFSCons" genfscons
            "fs_use statements" fs_uses
        }
    } {
        set ltext "$title:"
        set rtext {}
        foreach {l r} $block {
            append ltext "\n    $l:"
            append rtext "\n$policy_stats($r)"
        }
        label $g.l$i -justify left -text $ltext
        label $g.r$i -justify left -text $rtext
        grid $g.l$i $g.r$i -sticky w -padx 4 -pady 2
        incr i
    }
    grid $f $g -sticky nw -padx 4
    $dialog draw
}

<<<<<<< HEAD
proc ApolTop::_open_perm_map_from_file {} {
    if {[Apol_Perms_Map::openPermMapFromFile]} {
        variable mainframe
        $mainframe setmenustate tag_perm_map_open normal
    }
}

# Return non-zero if a permission map was found and opened, zero if
# not.
proc ApolTop::openDefaultPermMap {} {
    if {[Apol_Perms_Map::openDefaultPermMap]} {
        variable mainframe
        $mainframe setmenustate tag_perm_map_open normal
        return 1
    }
    return 0
}

proc ApolTop::_save_perm_map {} {
    Apol_Perms_Map::savePermMap
}

proc ApolTop::_save_perm_map_as {} {
    Apol_Perms_Map::savePermMapAs
}

proc ApolTop::_save_perm_map_default {} {
    Apol_Perms_Map::saveDefaultPermMap
=======
proc ApolTop::showPolicyStats {} {
    variable polstats
    variable policy_stats_summary
    if {[catch {apol_GetStats} pstats]} {
        tk_messageBox -icon error -type ok -title "Error" -message $pstats
        return
    }
    array unset polstats
    array set polstats $pstats

    set policy_stats_summary ""
    append policy_stats_summary "Classes: $polstats(classes)   "
    append policy_stats_summary "Perms: $polstats(perms)   "
    append policy_stats_summary "Types: $polstats(types)   "
    append policy_stats_summary "Attribs: $polstats(attribs)   "
    set num_te_rules [expr {$polstats(teallow) + $polstats(neverallow) +
                            $polstats(auditallow) + $polstats(dontaudit) +
                            $polstats(tetrans) + $polstats(temember) +
                            $polstats(techange)}]
    append policy_stats_summary "TE rules: $num_te_rules   "
    append policy_stats_summary "Roles: $polstats(roles)   "
    append policy_stats_summary "Users: $polstats(users)"
}

proc ApolTop::aboutBox {} {
    if {[winfo exists .apol_about]} {
        raise .apol_about
    } else {
        variable gui_ver
        variable copyright_date
        variable apol_icon

        Dialog .apol_about -cancel 0 -default 0 -image $apol_icon \
            -modal none -parent . -separator 1 -title "About apol"
        set f [.apol_about getframe]
        set l1 [label $f.l1 -text "apol $gui_ver" -height 2]
        foreach {name size} [$l1 cget -font] {break}
        incr size 6
        $l1 configure -font [list $name $size bold]
        set l2 [label $f.l2 -text "Security Policy Analysis Tool for Security Enhanced Linux\nCopyright (c) $copyright_date Tresys Technology, LLC\nhttp://oss.tresys.com/projects/setools"]
        pack $l1 $l2
        .apol_about add -text "Close" -command [list destroy .apol_about]
        .apol_about draw
    }
}

proc ApolTop::closePolicy {} {
    variable policy_version_string {}
    variable policy_is_open
    variable policy_stats_summary {}

    wm title . "SELinux Policy Analysis"

    variable tab_names
    foreach tab $tab_names {
        Apol_${tab}::close
    }
    Apol_Perms_Map::close

    ApolTop::set_Focus_to_Text [$ApolTop::notebook raise]
    if {[catch {apol_ClosePolicy} err]} {
        tk_messageBox -icon error -type ok -title "Error closing policy" \
            -message "There was an error closing the policy: $err."
    }
    set policy_is_open 0
    $ApolTop::mainframe setmenustate Disable_SearchMenu_Tag disabled
    # Disable Edit perm map menu item since a perm map is not yet loaded.
    $ApolTop::mainframe setmenustate Perm_Map_Tag disabled
    $ApolTop::mainframe setmenustate Disable_SaveQuery_Tag disabled
    $ApolTop::mainframe setmenustate Disable_LoadQuery_Tag disabled
    $ApolTop::mainframe setmenustate Disable_Summary disabled
    ApolTop::enable_source_policy_tab
    ApolTop::enable_disable_conditional_widgets 1
    set_mls_tabs_state normal
    ApolTop::configure_edit_pmap_menu_item 0
    #ApolTop::configure_load_index_menu_item 0
}

proc ApolTop::open_apol_tabs {policy_path} {
    variable tab_names
    foreach tab $tab_names {
        if {$tab == "PolicyConf"} {
            Apol_PolicyConf::open $policy_path
        } else {
            Apol_${tab}::open
        }
    }
}

proc ApolTop::enable_disable_conditional_widgets {enable} {
    set tab [$ApolTop::notebook raise]
    switch -exact -- $tab \
        $ApolTop::components_tab {
            if {[$ApolTop::components_nb raise] == $ApolTop::cond_bools_tab} {
                if {$enable} {
                    $ApolTop::components_nb raise $ApolTop::cond_bools_tab
                } else {
                    set name [$ApolTop::components_nb pages 0]
                    $ApolTop::components_nb raise $name
                }
            }
        } \
        $ApolTop::rules_tab {
            if {[$ApolTop::rules_nb raise] == $ApolTop::cond_rules_tab} {
                if {$enable} {
                    $ApolTop::rules_nb raise $ApolTop::cond_rules_tab
                } else {
                    set name [$ApolTop::rules_nb pages 0]
                    $ApolTop::rules_nb raise $name
                }
            }
        } \
        default {
        }

    if {$enable} {
        $ApolTop::components_nb itemconfigure $ApolTop::cond_bools_tab -state normal
        $ApolTop::rules_nb itemconfigure $ApolTop::cond_rules_tab -state normal
    } else {
        $ApolTop::components_nb itemconfigure $ApolTop::cond_bools_tab -state disabled
        $ApolTop::rules_nb itemconfigure $ApolTop::cond_rules_tab -state disabled
    }
}

proc ApolTop::enable_source_policy_tab {} {
    $ApolTop::notebook itemconfigure $ApolTop::policy_conf_tab -state normal
}

proc ApolTop::disable_source_policy_tab {} {
    if {[$ApolTop::notebook raise] == $ApolTop::policy_conf_tab} {
        set name [$ApolTop::notebook pages 0]
        $ApolTop::notebook raise $name
    }
    $ApolTop::notebook itemconfigure $ApolTop::policy_conf_tab -state disabled
>>>>>>> af8052ad
}

proc ApolTop::_show_file {title file_name} {
    set helpfile [file join [tcl_config_get_install_dir] $file_name]
    if {[catch {::open $helpfile} f]} {
        set info $f
    } else {
        set info [read $f]
        close $f
    }
    Apol_Widget::showPopupParagraph $title $info
}

<<<<<<< HEAD
proc ApolTop::_about {} {
    if {[winfo exists .apol_about]} {
        raise .apol_about
    } else {
        variable apol_icon

        Dialog .apol_about -cancel 0 -default 0 -image $apol_icon \
            -modal none -parent . -separator 1 -title "About apol"
        set f [.apol_about getframe]
        set l1 [label $f.l1 -text "apol [tcl_config_get_version]" -height 2]
        foreach {name size} [$l1 cget -font] {break}
        incr size 6
        $l1 configure -font [list $name $size bold]
        set l2 [label $f.l2 -text "Security Policy Analysis Tool for Security Enhanced Linux\n${::COPYRIGHT_INFO}\nhttp://oss.tresys.com/projects/setools"]
        pack $l1 $l2
        .apol_about add -text "Close" -command [list destroy .apol_about]
        .apol_about draw
    }
}

#######################################################
# Start script here

proc ApolTop::main {} {
    variable notebook

    tcl_config_init

    # Prevent the application from responding to incoming send
    # requests and sending outgoing requests. This way any other
    # applications that can connect to our X server cannot send
    # harmful scripts to our application.
    rename send {}

    if {[catch {package require BWidget}]} {
        tk_messageBox -icon error -type ok -title "Apol Startup" -message \
            "The BWidget package could not be found.  Ensure that BWidget is installed in a location that Tcl/Tk can read."
        exit -1
    }
=======
proc ApolTop::set_initial_open_policy_state {} {
    if {![ApolTop::is_capable "conditionals"]} {
        ApolTop::enable_disable_conditional_widgets 0
    }
    if {![ApolTop::is_capable "source"]} {
        ApolTop::disable_source_policy_tab
    }
    if {![ApolTop::is_capable "mls"]} {
        set_mls_tabs_state disabled
    }
    if {![ApolTop::is_capable "attribute names"] && \
            [llength $::Apol_Types::attriblist] > 0 && \
            $ApolTop::show_fake_attrib_warning} {
        set d [Dialog .fake_attribute_dialog -modal local -parent . \
                   -title "Warning - Attribute Names" -separator 1]
        $d add -text "OK"
        set f [$d getframe]
        label $f.l -text "Warning: Apol has generated attribute names because\nthe original names were not preserved in the policy." -justify left
        checkbutton $f.cb -text "Show this message again next time." \
            -variable ApolTop::show_fake_attrib_warning
        pack $f.l $f.cb -padx 10 -pady 10
        $d draw
        destroy $d
    }

    ApolTop::set_Focus_to_Text [$ApolTop::notebook raise]
    # Enable perm map menu items since a policy is now open.
    $ApolTop::mainframe setmenustate Perm_Map_Tag normal
    $ApolTop::mainframe setmenustate Disable_Summary normal
    $ApolTop::mainframe setmenustate Disable_SearchMenu_Tag normal
}

# Open the given policy path.  Re-initialize all tabs and add the path
# to the list of recently opened policies.
#
# @param path Policy path to open.
proc ApolTop::openPolicyFile {path} {
    variable policy_version_string
    variable policy_is_open

    ApolTop::closePolicy

    set policy_is_open 0

    set primary_file [lindex $path 1]
    variable openDialogText "$primary_file:\n    Opening policy."
    variable openDialogVal -1
    if {[set dialog_width [string length $primary_file]] < 32} {
        set dialog_width 32
    }
    ProgressDlg .apol_policy_open -title "Open Policy" \
        -type normal -stop {} -separator 1 -parent . -maximum 2 \
        -width $dialog_width -textvariable ApolTop::openDialogText \
        -variable ApolTop::openDialogVal
    set orig_Cursor [. cget -cursor]
    . configure -cursor watch
    update idletasks
    after idle ApolTop::doOpenIdle
    set retval [catch {apol_OpenPolicy $path} err]
    . configure -cursor $orig_Cursor
    destroy .apol_policy_open
    if {$retval} {
        tk_messageBox -icon error -type ok -title "Open Policy" \
            -message "The selected file does not appear to be a valid SELinux Policy.\n\n$err"
        return -1
    }

    if {[catch {apol_GetPolicyVersionString} policy_version_string]} {
        tk_messageBox -icon error -type ok -title "Open Policy" -message "Could not determine policy version:\n$policy_version_string"
        return -1
    }
    ApolTop::showPolicyStats
    set policy_is_open 1
    if {[catch {open_apol_tabs $path} err]} {
        set policy_is_open 0
        tk_messageBox -icon error -type ok -title "Open Policy" -message $err
        return -1
    }
    if {[catch {set_initial_open_policy_state} err]} {
        set policy_is_open 0
        tk_messageBox -icon error -type ok -title "Open Policy" -message $err
        return -1
    }

    addRecent $path
    variable last_policy_path $path
    wm title . "SELinux Policy Analysis - $primary_file"
    return 0
}
>>>>>>> af8052ad

    wm withdraw .
    wm title . "SELinux Policy Analysis"
    wm protocol . WM_DELETE_WINDOW ApolTop::_exit

<<<<<<< HEAD
    # Read apol's default settings file, gather all font information,
    # create the gui and then load recent files into the menu.
    catch {tcl_config_patch_bwidget}

    tk scaling -displayof . 1.0

    Apol_Prefs::create
    Apol_Prefs::openPrefs

    _create_toplevel
    bind . <Button-1> {focus %W}
    bind . <Button-2> {focus %W}
    bind . <Button-3> {focus %W}
    _build_recent_files_menu

    set icon_file [file join [tcl_config_get_install_dir] apol.gif]
    if {![catch {image create photo -file $icon_file} icon]} {
        catch {wm iconphoto . -default $icon}
    }
    variable apol_icon $icon

    wm geom . [Apol_Prefs::getPref top_width]x[Apol_Prefs::getPref top_height]

    wm deiconify .
    raise .
    focus .
}

proc handle_args {argv0 argv} {
    set argvp 0
    while {$argvp < [llength $argv]} {
        set arg [lindex $argv $argvp]
        switch -- $arg {
            "-h" - "--help" { print_help $argv0 verbose; exit }
            "-V" - "--version" { print_version_info; exit }
            "--" { incr argvp; break }
            default {
                if {[string index $arg 0] != "-"} {
                    break
                } else {
                    puts stderr "$argv0: unrecognized option `$arg'"
                    print_help $argv0 brief
                    exit 1
                }
            }
        }
        incr argvp
    }
    if {[llength $argv] - $argvp > 0} {
        set path_type $::APOL_POLICY_PATH_TYPE_MONOLITHIC
        set policy_file [lindex $argv $argvp]
        set ppath {}
        if {[llength $argv] - $argvp > 1} {
            set path_type $::APOL_POLICY_PATH_TYPE_MODULAR
            set mod_paths [list_to_str_vector [lrange $argv [expr {$argvp + 1}] end]]
        } else {
            set mod_paths [list_to_str_vector {}]
            if {[apol_file_is_policy_path_list $policy_file]} {
                set ppath [new_apol_policy_path_t $policy_file]
            }
        }
        if {$ppath == {}} {
            set ppath [new_apol_policy_path_t $path_type $policy_file $mod_paths]
        }
        if {$ppath == {}} {
            puts stderr "Error loading $policy_file."
        } else {
            $ppath -acquire
        }
        return $ppath
    } else {
        return {}
    }
}

proc print_help {program_name verbose} {
    puts "Usage: $program_name \[OPTIONS\] \[POLICY ...\]\n"
    if {$verbose != "verbose"} {
        puts "\tTry $program_name --help for more help.\n"
    } else {
        puts "Policy Analysis tool for Security Enhanced Linux.\n"
        puts "   -h, --help              print this help text and exit"
        puts "   -V, --version           print version information and exit\n"
    }
}

proc print_version_info {} {
    puts "apol [tcl_config_get_version]\n$::COPYRIGHT_INFO"
=======
proc ApolTop::openPolicy {} {
    variable last_policy_path
    Apol_Open_Policy_Dialog::getPolicyPath $last_policy_path
}

proc ApolTop::apolExit { } {
    variable policy_is_open
    if {$policy_is_open} {
        ApolTop::closePolicy
    }
    if {$ApolTop::libsefs == 1} {
        Apol_File_Contexts::close
    }
    ApolTop::writeInitFile
    exit
}

proc ApolTop::load_fonts { } {
    variable title_font
    variable dialog_font
    variable general_font
    variable text_font

    tk scaling -displayof . 1.0
    # First set all fonts in general; then change specific fonts
    if {$general_font == ""} {
        set general_font "Helvetica 10"
    }
    option add *Font $general_font
    if {$title_font == {}} {
        set title_font "Helvetica 10 bold italic"
    }
    option add *TitleFrame.l.font $title_font
    if {$dialog_font == {}} {
        set dialog_font "Helvetica 10"
    }
    option add *Dialog*font $dialog_font
    option add *Dialog*TitleFrame.l.font $title_font
    if {$text_font == ""} {
        set text_font "fixed"
    }
    option add *text*font $text_font
}

proc ApolTop::main {} {
    variable top_width
    variable top_height
    variable notebook

    tcl_config_init

    # Prevent the application from responding to incoming send
    # requests and sending outgoing requests. This way any other
    # applications that can connect to our X server cannot send
    # harmful scripts to our application.
    rename send {}

    # Load BWidget package into the interpreter
    if {[catch {package require BWidget}]} {
        tk_messageBox -icon error -type ok -title "Missing BWidget package" -message \
            "Missing BWidget package.  Ensure that your installed version of Tcl/Tk includes BWidget, which can be found at http://sourceforge.net/projects/tcllib."
        exit -1
    }

    # Load the apol package into the interpreter
    set rt [catch {package require apol} err]
    if {$rt != 0 } {
        tk_messageBox -icon error -type ok -title "Missing SELinux package" -message \
            "Missing the SELinux package.  This script will not work correctly using the generic TK wish program.  You must either use the apol executable or the awish	interpreter."
        exit -1
    }

    wm withdraw .
    wm title . "SELinux Policy Analysis"
    wm protocol . WM_DELETE_WINDOW ApolTop::apolExit

    set rt [catch {ApolTop::check_libsefs} err]
    if {$rt != 0} {
        tk_messageBox -icon error -type ok -title "Error" -message "$err"
        return
    }

    # Read apol's default settings file, gather all font information,
    # create the gui and then load recent files into the menu.
    catch {tcl_patch_bwidget}
    ApolTop::load_fonts
    ApolTop::readInitFile
    ApolTop::create
    bind . <Button-1> {focus %W}
    bind . <Button-2> {focus %W}
    bind . <Button-3> {focus %W}
    ApolTop::buildRecentFilesMenu

    set icon_file [file join [apol_GetHelpDir apol.gif] apol.gif]
    if {![catch {image create photo -file $icon_file} icon]} {
        wm iconphoto . -default $icon
    }
    variable apol_icon $icon

    set ApolTop::top_width [$notebook cget -width]
    set ApolTop::top_height [$notebook cget -height]
    wm geom . ${top_width}x${top_height}

    wm deiconify .
    raise .
    focus .
>>>>>>> af8052ad
}

if {[catch {tcl_config_init_libraries}]} {
    puts stderr "The SETools libraries could not be found in one of these subdirectories:\n$auto_path"
    exit -1
}
if {[catch {package require Tk}]} {
    puts stderr "This program requires Tk to run."
    exit -1
}
set path [handle_args $argv0 $argv]
ApolTop::main
if {$path != {}} {
    after idle [list ApolTop::openPolicyPath $path]
}<|MERGE_RESOLUTION|>--- conflicted
+++ resolved
@@ -12,7 +12,6 @@
 #  You should have received a copy of the GNU General Public License
 #  along with this program; if not, write to the Free Software
 #  Foundation, Inc., 51 Franklin St, Fifth Floor, Boston, MA  02110-1301  USA
-<<<<<<< HEAD
 
 set COPYRIGHT_INFO "Copyright (C) 2001-2007 Tresys Technology, LLC"
 
@@ -25,8 +24,23 @@
     variable policy_stats_summary {}
     variable policy_stats  ;# array of statistics for the current policy
 
+    # user's preferences
+    variable dot_apol_file [file join $::env(HOME) .apol]
+    variable recent_files {}
     variable last_policy_path {}
+    variable max_recent_files 5
+    variable show_fake_attrib_warning 1 ;# warn if using fake attribute names
+
+    # store the default background color for use when diabling widgets
+    variable default_bg_color
+    variable text_font {}
+    variable title_font {}
+    variable dialog_font {}
+    variable general_font {}
     variable query_file_ext ".qf"
+    # Main window dimension defaults
+    variable mainframe_width 1000
+    variable mainframe_height 700
 
     # Other global widgets
     variable mainframe
@@ -123,15 +137,23 @@
 
     _toplevel_policy_open $ppath
 
-    Apol_Prefs::addRecent $ppath
-    _build_recent_files_menu
+    _add_recent $ppath
     variable last_policy_path $ppath
 
+    variable show_fake_attrib_warning
     if {![is_capable "attribute names"] && \
             [llength $::Apol_Types::attriblist] > 0 && \
-            [Apol_Prefs::getPref show_attrib_warning]} {
-        tk_messageBox -icon info -parent . -title "Open Policy" -type ok \
-            -message "Apol has generated attribute names because the original names were not preserved in the policy."
+            $show_fake_attrib_warning} {
+        set d [Dialog .fake_attribute_dialog -modal local -parent . \
+                   -title "Open Policy" -separator 1]
+        $d add -text "OK"
+        set f [$d getframe]
+        label $f.l -text "Warning: Apol has generated attribute names because\nthe original names were not preserved in the policy." -justify left
+        checkbutton $f.cb -text "Show this message again next time." \
+            -variable ApolTop::show_fake_attrib_warning
+        pack $f.l $f.cb -padx 10 -pady 10
+        $d draw
+        destroy $d
     }
 
     return 0  ;# indicates policy opened successfully
@@ -157,140 +179,10 @@
     $menu delete 0 end
     foreach callback $callbacks {
         $menu add command -label [lindex $callback 0] -command [concat [lindex $callback 1] $callback_arg]
-=======
-
-namespace eval ApolTop {
-    variable status {}
-    variable policy_version_string {}
-    variable last_policy_path {}
-    variable policyConf_lineno {}
-    variable polstats
-    variable policy_stats_summary {}
-
-    # These two string are set within config.tcl.
-    variable gui_ver
-    variable apol_install_dir
-
-    variable copyright_date "2001-2007"
-    variable recent_files {}
-    # The max # can be changed by the .apol file
-    variable max_recent_files	5
-    # env array element HOME is an environment variable
-    variable dot_apol_file	"[file join "$::env(HOME)" ".apol"]"
-    variable goto_line_num
-    # Default GUI settings
-    variable prevCursor		arrow
-    # store the default background color for use when diabling widgets
-    variable default_bg_color
-    set default_bg_color	[. cget -background]
-    variable text_font		""
-    variable title_font		""
-    variable dialog_font	""
-    variable general_font	""
-    variable query_file_ext	".qf"
-    # Main window dimension defaults
-    variable top_width          1000
-    variable top_height         700
-    variable libsefs		0
-
-    # Top-level dialog widgets
-    variable helpDlg
-    set helpDlg .apol_helpDlg
-    variable searchDlg .apol_find_dialog
-    variable goto_Dialog .apol_goto_dialog
-    variable options_Dialog .apol_options_dialog
-
-    ######################
-    # Other global widgets
-    variable mainframe
-    variable textbox_policyConf
-    variable searchDlg_entryBox
-    variable gotoDlg_entryBox
-    # Main top-level notebook widget
-    variable notebook
-    # Subordinate notebook widgets
-    variable components_nb
-    variable rules_nb
-
-    variable mls_tabs {}  ;# list of notebook tabs that are only for MLS
-
-    # Search-related variables
-    variable searchString	""
-    variable case_sensitive     0
-    variable regExpr		0
-    variable srch_Direction	"down"
-    variable policy_is_open	0
-
-    # Notebook tab IDENTIFIERS; NOTE: We name all tabs after their
-    # related namespace qualified names.  We use the prefix 'Apol_'
-    # for all notebook tabnames. Note that the prefix must end with an
-    # underscore and that that tabnames may NOT have a colon.
-    variable tabName_prefix	"Apol_"
-    variable components_tab	"Apol_Components"
-    variable types_tab		"Apol_Types"
-    variable class_perms_tab	"Apol_Class_Perms"
-    variable roles_tab		"Apol_Roles"
-    variable users_tab		"Apol_Users"
-    variable cond_bools_tab	"Apol_Cond_Bools"
-    variable mls_tab            "Apol_MLS"
-    variable initial_sids_tab	"Apol_Initial_SIDS"
-    variable net_contexts_tab	"Apol_NetContexts"
-    variable fs_contexts_tab	"Apol_FSContexts"
-
-    variable rules_tab		"Apol_Rules"
-    variable terules_tab	"Apol_TE"
-    variable cond_rules_tab	"Apol_Cond_Rules"
-    variable rbac_tab		"Apol_RBAC"
-    variable range_tab		"Apol_Range"
-
-    variable file_contexts_tab	"Apol_File_Contexts"
-
-    variable analysis_tab	"Apol_Analysis"
-
-    variable policy_conf_tab	"Apol_PolicyConf"
-
-    variable tab_names {
-        Types Class_Perms Roles Users Cond_Bools MLS Initial_SIDS NetContexts FSContexts
-        TE Cond_Rules RBAC Range
-        File_Contexts
-        Analysis
-        PolicyConf
-    }
-    variable tk_msgBox_Wait
-
-    # show warning for loading policy with fake attribute names
-    variable show_fake_attrib_warning 1
-}
-
-proc ApolTop::is_policy_open {} {
-    return $ApolTop::policy_is_open
-}
-
-proc ApolTop::get_install_dir {} {
-    return $ApolTop::apol_install_dir
-}
-
-proc ApolTop::get_toplevel_dialog {} {
-    return $ApolTop::mainframe
-}
-
-proc ApolTop::is_capable {capability} {
-    if {![is_policy_open]} {
-        return 0;
-    }
-    return [apol_IsCapable $capability]
-}
-
-proc ApolTop::load_fc_index_file {} {
-    set rt [Apol_File_Contexts::load_fc_db]
-    if {$rt == 1} {
-        ApolTop::configure_load_index_menu_item 1
->>>>>>> af8052ad
     }
     tk_popup $menu $cmx $cmy
 }
 
-<<<<<<< HEAD
 # Return the name of the currently shown tab.  If the current tab is
 # nested, show the inner-most tab.
 proc ApolTop::getCurrentTab {} {
@@ -300,11 +192,6 @@
 
 proc ApolTop::getCurrentTextWidget {} {
     [getCurrentTab]::getTextWidget
-=======
-proc ApolTop::create_fc_index_file {} {
-    Apol_File_Contexts::display_create_db_dlg
-    return 0
->>>>>>> af8052ad
 }
 
 proc ApolTop::setCurrentTab {tab_name} {
@@ -333,7 +220,6 @@
     variable policy_source_linenum "Line $line"
 }
 
-<<<<<<< HEAD
 proc ApolTop::showPolicySourceLineNumber {line} {
     setCurrentTab Apol_PolicyConf
     Apol_PolicyConf::gotoLine $line
@@ -355,10 +241,8 @@
             {command "&Copy" {tag_policy_open} {} {Ctrl c} -command ApolTop::_copy}
             {command "Select &All" {tag_policy_open} {} {Ctrl a} -command ApolTop::_select_all}
             {separator}
-	    {command "&Find..." {tag_policy_open} "Find text in current buffer" {Ctrl f} -command Apol_Find::find}
-	    {command "&Goto Line..." {tag_policy_open} "Goto a line in current buffer" {Ctrl g} -command Apol_Goto::goto}
-            {separator}
-            {command "Prefere&nces..." {} "Modify user's preferences" {} -command Apol_Prefs::modifyPreferences}
+	    {command "&Find..." {tag_policy_open} "Find text in current buffer" {Ctrl f} -command ApolTop::_find}
+	    {command "&Goto Line..." {tag_policy_open} "Goto a line in current buffer" {Ctrl g} -command ApolTop::_goto}
 	}
 	"&Query" {} query 0 {
 	    {command "&Open Query..." {tag_policy_open} "Open query criteria file" {} -command ApolTop::_open_query_file}
@@ -402,16 +286,16 @@
     $mainframe setmenustate tag_policy_open disabled
 
     variable notebook [NoteBook [$mainframe getframe].nb]
+    $notebook bindtabs <Button-1> ApolTop::_switch_tab
     pack $notebook -fill both -expand yes -padx 4 -pady 4
     set page [$notebook insert end components -text "Policy Components"]
     set components [NoteBook $page.nb]
+    $components bindtabs <Button-1> ApolTop::_switch_tab
     pack $components -fill both -expand yes -padx 4 -pady 4
     set page [$notebook insert end rules -text "Policy Rules"]
     set rules [NoteBook $page.nb]
+    $rules bindtabs <Button-1> ApolTop::_switch_tab
     pack $rules -fill both -expand yes -padx 4 -pady 4
-    $notebook bindtabs <Button-1> [list ApolTop::_switch_tab $components $rules]
-    $components bindtabs <Button-1> [list ApolTop::_switch_tab $components $rules]
-    $rules bindtabs <Button-1> [list ApolTop::_switch_tab $components $rules]
 
     variable tabs
     foreach tab $tabs {
@@ -433,12 +317,7 @@
 
 # Callback invoked whenever the user clicks on a (possibly different)
 # tab in the toplevel notebook(s).
-proc ApolTop::_switch_tab {components_nb rules_nb new_tab} {
-    if {$new_tab == "components"} {
-        set new_tab [$components_nb raise]
-    } elseif {$new_tab == "rules"} {
-        set new_tab [$rules_nb raise]
-    }
+proc ApolTop::_switch_tab {new_tab} {
     variable current_tab $new_tab
     _toplevel_tab_switched
 }
@@ -463,183 +342,28 @@
             variable policy_source_linenum {}
         }
         break
-=======
-########################################################################
-# ::configure_edit_pmap_menu_item --
-#	-
-proc ApolTop::configure_edit_pmap_menu_item {enable} {
-    variable mainframe
-
-    if {$enable} {
-        [$mainframe getmenu pmap_menu] entryconfigure last -state normal -label "Edit Perm Map..."
-    } else {
-        [$mainframe getmenu pmap_menu] entryconfigure last -state disabled -label "Edit Perm Map... (Not loaded)"
-    }
-}
-
-proc ApolTop::configure_load_index_menu_item {enable} {
-    variable mainframe
-
-    if {$enable} {
-        [$mainframe getmenu fc_index_menu] entryconfigure last -label "Load Index..."
-    } else {
-        [$mainframe getmenu fc_index_menu] entryconfigure last -label "Load Index... (Not loaded)"
-    }
-}
-
-# ------------------------------------------------------------------------------
-#  Command ApolTop::popup_listbox_Menu
-# ------------------------------------------------------------------------------
-proc ApolTop::popup_listbox_Menu { global x y popup callbacks list_box} {
-    focus -force $list_box
-
-    set selected_item [$list_box get active]
-    if {$selected_item == ""} {
-        return
-    }
-    # Getting global coordinates of the application window (of position 0, 0)
-    set gx [winfo rootx $global]
-    set gy [winfo rooty $global]
-
-    # Add the global coordinates for the application window to the current mouse coordinates
-    # of %x & %y
-    set cmx [expr $gx + $x]
-    set cmy [expr $gy + $y]
-
-    $popup delete 0 end
-    foreach callback $callbacks {
-        $popup add command -label "[lindex $callback 0]" -command "[lindex $callback 1] $selected_item"
-    }
-
-    # Posting the popup menu
-    tk_popup $popup $cmx $cmy
-}
-
-# ------------------------------------------------------------------------------
-#  Command ApolTop::popup_Tab_Menu
-# ------------------------------------------------------------------------------
-proc ApolTop::popup_Tab_Menu { window x y popupMenu callbacks page } {
-    if {$page == ""} {
-        return
-    }
-
-    # Getting global coordinates of the application window (of position 0, 0)
-    set gx [winfo rootx $window]
-    set gy [winfo rooty $window]
-
-    # Add the global coordinates for the application window to the current mouse coordinates
-    # of %x & %y
-    set cmx [expr $gx + $x]
-    set cmy [expr $gy + $y]
-
-    $popupMenu delete 0 end
-    foreach callback $callbacks {
-        $popupMenu add command -label [lindex $callback 0] -command [list [lindex $callback 1] $page]
-    }
-
-    # Posting the popup menu
-    tk_popup $popupMenu $cmx $cmy
-}
-
-proc ApolTop::set_Focus_to_Text { tab } {
-    variable components_nb
-    variable rules_nb
-    variable file_contexts_tab
-
-    $ApolTop::mainframe setmenustate Disable_SearchMenu_Tag normal
-    # The load query menu option should be enabled across all tabs.
-    # However, we disable the save query menu option if it this is not
-    # the Analysis or TE Rules tab.  Currently, these are the only
-    # tabs providing the ability to save queries. It would be too
-    # trivial to allow saving queries for the other tabs.
-    $ApolTop::mainframe setmenustate Disable_LoadQuery_Tag normal
-    set ApolTop::policyConf_lineno {}
-
-    switch -exact -- $tab \
-        $ApolTop::components_tab {
-            $ApolTop::mainframe setmenustate Disable_SaveQuery_Tag disabled
-            ApolTop::set_Focus_to_Text [$components_nb raise]
-        } \
-        $ApolTop::rules_tab {
-            ApolTop::set_Focus_to_Text [$rules_nb raise]
-        } \
-        $ApolTop::terules_tab {
-            $ApolTop::mainframe setmenustate Disable_SaveQuery_Tag normal
-            set raisedPage [Apol_TE::get_results_raised_tab]
-            if {$raisedPage != ""} {
-                Apol_TE::set_Focus_to_Text $raisedPage
-            } else {
-                focus [$ApolTop::rules_nb getframe $ApolTop::terules_tab]
-            }
-        } \
-        $ApolTop::analysis_tab {
-            $ApolTop::mainframe setmenustate Disable_SaveQuery_Tag normal
-        } \
-        default {
-            $ApolTop::mainframe setmenustate Disable_SaveQuery_Tag disabled
-            ${tab}::set_Focus_to_Text
-        }
-}
-
-########################################################################
-# ::textSearch --
-#	- Search for an instances of a given string in a text widget and
-#	- selects matching text.
-#
-# Arguments:
-# w -			The window in which to search.  Must be a text widget.
-# str -			The string to search for. BUG NOTE: '-' as first character throws an error.
-# case_Insensitive	Whether to ignore case differences or not
-# regExpr		Whether to treat $str as a regular expression and match it against the text
-# srch_Direction	What direction to search in the text. (-forward or -backward)
-#
-proc ApolTop::textSearch { w str case_Insensitive regExpr srch_Direction } {
-    if {$str == {}} {
-        return
->>>>>>> af8052ad
-    }
-}
-
-<<<<<<< HEAD
+    }
+}
+
 # Enable and disable various widgets in the toplevel window, based
 # upon the type of policy that was opened.
 proc ApolTop::_toplevel_policy_open {ppath} {
     variable tabs
     foreach tab $tabs {
         [lindex $tab 0]::open $ppath
-=======
-    set case_opt {}
-    set regExpr_opt {}
-    set direction_opt {}
-
-    if {$case_Insensitive} {
-        set case_opt "-nocase"
->>>>>>> af8052ad
     }
 
     if {![is_capable "conditionals"]} {
         _toplevel_enable_tabs tag_conditionals disabled
     }
-<<<<<<< HEAD
     if {![is_capable "mls"]} {
         _toplevel_enable_tabs tag_mls disabled
-=======
-    if { $srch_Direction == "down" } {
-        set direction_opt "-forward"
-        # Get the current insert position.
-        set cur_srch_pos [$w index insert]
-    } else {
-        set direction_opt "-backward"
-        # Get the first character index of the current selection.
-        set cur_srch_pos [lindex [$w tag ranges sel] 0]
->>>>>>> af8052ad
     }
     if {![is_capable "source"]} {
         _toplevel_enable_tabs tag_source disabled
     }
     _toplevel_tab_switched
 
-<<<<<<< HEAD
     variable mainframe
     $mainframe setmenustate tag_policy_open normal
     $mainframe setmenustate tag_perm_map_open disabled
@@ -674,9 +398,11 @@
 
 proc ApolTop::_build_recent_files_menu {} {
     variable mainframe
+    variable recent_files
+    variable max_recent_files
     set recent_menu [$mainframe getmenu recent]
-    $recent_menu delete 0 end
-    foreach r [Apol_Prefs::getPref recent_files] {
+    $recent_menu delete 0 $max_recent_files
+    foreach r $recent_files {
         foreach {path_type primary_file modules} [policy_path_to_list $r] {break}
         if {$path_type == "monolithic"} {
             set label $primary_file
@@ -688,223 +414,24 @@
         }
         $recent_menu add command -label $label \
             -command [list ApolTop::openPolicyPath $r]
-=======
-    $w tag remove sel 0.0 end
-    set cur_srch_pos [eval [list $w search -count cur_srch_pos_length] $case_opt $regExpr_opt $direction_opt [list -- $str $cur_srch_pos]]
-
-    # Prompt the user if a match was not found.
-    if {$cur_srch_pos == {}} {
-        # NOTE: Use vwait command.to block the application if the event hasn't completed.
-        # This is because when Return button is hit multiple times a TCL/TK bug is being
-        # thrown:can't read "::tk::FocusGrab(...)
-        # The problem is that tkMessageBox summarily destroys the old window -
-        # which screws up SetFocusGrab's private variables because SetFocusGrab isn't reentrant.
-        set ApolTop::tk_msgBox_Wait  \
-            [tk_messageBox -parent $ApolTop::searchDlg -icon warning -type ok -title "Search Failed" -message \
-                 "Search string not found."]
-        vwait ApolTop::tk_msgBox_Wait
-    } else {
-        # Set the insert position in the text widget.
-        # If the direction is down, set the mark to index of the END character in the match.
-        # If the direction is up, set the mark to the index of the FIRST character in the match.
-        $w mark set insert "$cur_srch_pos + $cur_srch_pos_length char"
-        $w tag add sel $cur_srch_pos "$cur_srch_pos + $cur_srch_pos_length char"
-        # Adjust the view in the window.
-        $w see $cur_srch_pos
-    }
-}
-
-##############################################################
-# ::search
-#	- Search raised text widget for a string
-#
-proc ApolTop::search {} {
-    variable searchString
-    variable case_sensitive
-    variable regExpr
-    variable srch_Direction
-    variable notebook
-    variable components_nb
-    variable rules_nb
-    variable components_tab
-    variable rules_tab
-    variable policy_conf_tab
-    variable analysis_tab
-    variable file_contexts_tab
-
-    if {$case_sensitive} {
-        set insens 0
-    } else {
-        set insens 1
-    }
-    set raised_tab [$notebook raise]
-    switch -- $raised_tab \
-        $policy_conf_tab {
-            ${policy_conf_tab}::search $searchString $insens $regExpr $srch_Direction
-        } \
-        $analysis_tab {
-            ${analysis_tab}::search $searchString $insens $regExpr $srch_Direction
-        } \
-        $rules_tab {
-            [$rules_nb raise]::search $searchString $insens $regExpr $srch_Direction
-        } \
-        $components_tab {
-            [$components_nb raise]::search $searchString $insens $regExpr $srch_Direction
-        } \
-        $file_contexts_tab {
-            ${file_contexts_tab}::search $searchString $insens $regExpr $srch_Direction
-        } \
-        default {
-            puts "Invalid raised tab!"
-        }
-}
-
-##############################################################
-# ::load_query_info
-#	- Call load_query proc for valid tab
-#
-proc ApolTop::load_query_info {} {
-    variable notebook
-    variable rules_tab
-    variable terules_tab
-    variable analysis_tab
-    variable rules_nb
-    variable mainframe
-
-    set query_file ""
-    set types {
-        {"Query files"		{$ApolTop::query_file_ext}}
-    }
-    set query_file [tk_getOpenFile -filetypes $types -title "Select Query to Load..." \
-                        -defaultextension $ApolTop::query_file_ext -parent $mainframe]
-    if {$query_file != ""} {
-        if {[file exists $query_file] == 0 } {
-            tk_messageBox -icon error -type ok -title "Error" \
-                -message "File $query_file does not exist." -parent $mainframe
-            return -1
-        }
-        set rt [catch {set f [::open $query_file]} err]
-        if {$rt != 0} {
-            tk_messageBox -icon error -type ok -title "Error" \
-                -message "Cannot open $query_file: $err"
-            return -1
-        }
-        # Search for the analysis type line
-        gets $f line
-        set query_id [string trim $line]
-        while {[eof $f] != 1} {
-            # Skip empty lines and comments
-            if {$query_id == "" || [string compare -length 1 $query_id "#"] == 0} {
-                gets $f line
-                set query_id [string trim $line]
-                continue
-            }
-            break
-        }
-
-        switch -- $query_id \
-            $analysis_tab {
-                set rt [catch {${analysis_tab}::load_query_options $f $mainframe} err]
-                if {$rt != 0} {
-                    tk_messageBox -icon error -type ok -title "Error" \
-                        -message "$err"
-                    return -1
-                }
-                $notebook raise $analysis_tab
-            } \
-            $terules_tab {
-                if {[string equal [$rules_nb raise] $ApolTop::terules_tab]} {
-                    set rt [catch {${ApolTop::terules_tab}::load_query_options $f $mainframe} err]
-                    if {$rt != 0} {
-                        tk_messageBox -icon error -type ok -title "Error" \
-                            -message "$err"
-                        return -1
-                    }
-                    $notebook raise $rules_tab
-                    $rules_nb raise $ApolTop::terules_tab
-                }
-            } \
-            default {
-                tk_messageBox -icon error -type ok -title "Error" \
-                    -message "Invalid query ID."
-            }
-        ApolTop::set_Focus_to_Text [$notebook raise]
-        ::close $f
-    }
-}
-
-##############################################################
-# ::save_query_info
-#	- Call save_query proc for valid tab
-#
-proc ApolTop::save_query_info {} {
-    variable notebook
-    variable rules_tab
-    variable terules_tab
-    variable analysis_tab
-    variable rules_nb
-    variable mainframe
-
-    # Make sure we only allow saving from the Analysis and TERules tabs
-    set raised_tab [$notebook raise]
-
-    if {![string equal $raised_tab $analysis_tab] && ![string equal $raised_tab $rules_tab]} {
-        tk_messageBox -icon error -type ok -title "Save Query Error" \
-            -message "You cannot save a query from this tab! \
-			You can only save from the Policy Rules->TE Rules tab and the Analysis tab."
-        return -1
-    }
-    if {[string equal $raised_tab $rules_tab] && ![string equal [$rules_nb raise] $terules_tab]} {
-        tk_messageBox -icon error -type ok -title "Save Query Error" \
-            -message "You cannot save a query from this tab! \
-			You can only save from the Policy Rules->TE Rules tab and the Analysis tab."
-        return -1
-    }
-
-    set query_file ""
-    set types {
-        {"Query files"		{$ApolTop::query_file_ext}}
-    }
-    set query_file [tk_getSaveFile -title "Save Query As?" \
-                        -defaultextension $ApolTop::query_file_ext \
-                        -filetypes $types -parent $mainframe]
-    if {$query_file != ""} {
-        set rt [catch {set f [::open $query_file w+]} err]
-        if {$rt != 0} {
-            return -code error $err
-        }
-        switch -- $raised_tab \
-            $analysis_tab {
-                puts $f "$analysis_tab"
-                set rt [catch {${analysis_tab}::save_query_options $f $query_file} err]
-                if {$rt != 0} {
-                    ::close $f
-                    tk_messageBox -icon error -type ok -title "Save Query Error" \
-                        -message "$err"
-                    return -1
-                }
-            } \
-            $rules_tab {
-                if {[string equal [$rules_nb raise] $terules_tab]} {
-                    puts $f "$terules_tab"
-                    set rt [catch {${terules_tab}::save_query_options $f $query_file} err]
-                    if {$rt != 0} {
-                        ::close $f
-                        tk_messageBox -icon error -type ok -title "Save Query Error" \
-                            -message "$err"
-                        return -1
-                    }
-                }
-            } \
-            default {
-                ::close $f
-                tk_messageBox -icon error -type ok -title "Save Query Error" \
-                    -message "You cannot save a query from this tab!"
-                return -1
-            }
-        ::close $f
->>>>>>> af8052ad
-    }
+    }
+}
+
+# Add a policy path to the recently opened list, trim the menu to
+# max_recent_files, and then regenerate the recent menu.
+proc ApolTop::_add_recent {ppath} {
+    variable recent_files
+    variable max_recent_files
+
+    # if ppath is already in recent files list, remove it from there
+    set new_recent $ppath
+    foreach r $recent_files {
+        if {[apol_policy_path_compare $r $ppath] != 0} {
+            lappend new_recent $r
+        }
+    }
+    set recent_files [lrange $new_recent 0 [expr {$max_recent_files - 1}]]
+    _build_recent_files_menu
 }
 
 proc ApolTop::_toplevel_update_stats {} {
@@ -972,7 +499,6 @@
         }
     }
 
-<<<<<<< HEAD
     set terule_bits [list \
                          type_trans $::QPOL_RULE_TYPE_TRANS \
                          type_member $::QPOL_RULE_TYPE_CHANGE \
@@ -983,67 +509,8 @@
         set policy_stats($key) [$i get_size]
         $i -acquire
         $i -delete
-=======
-    Dialog $searchDlg -title "Find" -separator 0 -parent . \
-        -side right -default 0 -cancel 1 -modal none -homogeneous 1
-    set top_frame [frame [$searchDlg getframe].top]
-    set bottom_frame [frame [$searchDlg getframe].bottom]
-    pack $top_frame -expand 1 -fill both -padx 10 -pady 5
-    pack $bottom_frame -expand 0 -fill both -padx 10 -pady 5
-
-    set entry_label [label $top_frame.l -text "Find:" -anchor e]
-    set searchDlg_entryBox [entry $top_frame.e -bg white \
-                                -textvariable ApolTop::searchString -width 16]
-    pack $entry_label -side left -expand 0 -padx 10
-    pack $searchDlg_entryBox -side left -expand 1 -fill x
-
-    set options_frame [frame $bottom_frame.opts]
-    pack $options_frame -side left -padx 5
-    set options_case [checkbutton $options_frame.case -text "Match case" \
-                          -variable ApolTop::case_sensitive]
-    set options_regex [checkbutton $options_frame.regex -text "Regular expression" \
-                           -variable ApolTop::regExpr]
-    pack $options_case -anchor w
-    pack $options_regex -anchor w
-
-    set dir_frame [TitleFrame $bottom_frame.dir -text Direction]
-    pack $dir_frame -side left
-    set dir_up [radiobutton [$dir_frame getframe].up -text Up \
-                    -variable ApolTop::srch_Direction -value up]
-    set dir_down [radiobutton [$dir_frame getframe].down -text Down \
-                      -variable ApolTop::srch_Direction -value down]
-    pack $dir_up $dir_down -side left
-
-    $searchDlg add -text "Find Next" -command ApolTop::search
-    $searchDlg add -text "Cancel" -command [list destroy $searchDlg]
-
-    $searchDlg_entryBox selection range 0 end
-    focus $searchDlg_entryBox
-    $searchDlg draw
-    wm resizable $searchDlg 0 0
-}
-
-########################################################################
-# ::goto_line
-#	- goes to indicated line in text box
-#
-proc ApolTop::goto_line { line_num textBox } {
-    if {[string is integer -strict $line_num] != 1} {
-        tk_messageBox -icon error \
-            -type ok  \
-            -title "Invalid Line Number" \
-            -message "$line_num is not a valid line number."
-    } else {
-	# Remove any selection tags.
-	$textBox tag remove sel 0.0 end
-	$textBox mark set insert ${line_num}.0
-	$textBox see ${line_num}.0
-	$textBox tag add sel $line_num.0 $line_num.end
-	focus $textBox
->>>>>>> af8052ad
-    }
-
-<<<<<<< HEAD
+    }
+
     set policy_stats_summary ""
     append policy_stats_summary "Classes: $policy_stats(classes)   "
     append policy_stats_summary "Perms: $policy_stats(perms)   "
@@ -1055,45 +522,6 @@
                             $policy_stats(type_change)}]
     if {![is_capable "neverallow"]} {
         append num_te_rules "+"
-=======
-proc ApolTop::goto {dialog} {
-    variable goto_line_num
-    variable notebook
-    variable components_nb
-    variable rules_nb
-    variable components_tab
-    variable rules_tab
-    variable policy_conf_tab
-    variable analysis_tab
-    variable file_contexts_tab
-
-    if {[string is integer -strict $goto_line_num] != 1} {
-        tk_messageBox -icon error -type ok -parent $dialog \
-            -title "Invalid Line Number" \
-            -message "$goto_line_num is not a valid line number."
-    } else {
-	set raised_tab [$notebook raise]
-	switch -- $raised_tab \
-            $policy_conf_tab {
-                ${policy_conf_tab}::goto_line $goto_line_num
-            } \
-            $analysis_tab {
-                ${analysis_tab}::goto_line $goto_line_num
-            } \
-            $rules_tab {
-                [$rules_nb raise]::goto_line $goto_line_num
-            } \
-            $components_tab {
-                [$components_nb raise]::goto_line $goto_line_num
-            } \
-            $file_contexts_tab {
-                ${file_contexts_tab}::goto_line $goto_line_num
-            } \
-            default {
-                return -code error
-            }
-        destroy $dialog
->>>>>>> af8052ad
     }
     append policy_stats_summary "TE rules: $num_te_rules   "
     append policy_stats_summary "Roles: $policy_stats(roles)   "
@@ -1111,7 +539,6 @@
     variable policy_version_string {}
     variable policy_stats_summary {}
 
-<<<<<<< HEAD
     wm title . "SELinux Policy Analysis"
 
     Apol_Progress_Dialog::wait "apol" "Closing policy." \
@@ -1145,7 +572,7 @@
         _close_policy
     }
     Apol_File_Contexts::close
-    Apol_Prefs::savePrefs
+    _write_configuration_file
     exit
 }
 
@@ -1162,128 +589,405 @@
     set w [getCurrentTextWidget]
     if {$w != {}} {
         $w tag add sel 1.0 end
-=======
-proc ApolTop::create { } {
-    variable notebook
-    variable mainframe
-    variable components_nb
-    variable rules_nb
-
-    # Menu description
-    set descmenu {
-	"&File" {} file 0 {
-	    {command "&Open..." {} "Open a new policy" {Ctrl o} -command ApolTop::openPolicy}
-	    {command "&Close" {} "Close current polocy" {Ctrl w} -command ApolTop::closePolicy}
-	    {separator}
-	    {command "&Quit" {} "Quit policy analysis tool" {Ctrl q} -command ApolTop::apolExit}
-	    {separator}
-	    {cascade "&Recent Files" {} recent 0 {}}
-	}
-	"&Search" {} search 0 {
-	    {command "&Find..." {Disable_SearchMenu_Tag} "Find text in current buffer" {Ctrl f} -command ApolTop::displayFindDialog}
-	    {command "&Goto Line..." {Disable_SearchMenu_Tag} "Goto a line in current buffer" {Ctrl g} -command ApolTop::displayGotoDialog}
-	}
-	"&Query" {} query 0 {
-	    {command "&Load Query..." {Disable_LoadQuery_Tag} "Load query criteria " {} -command ApolTop::load_query_info}
-	    {command "&Save Query..." {Disable_SaveQuery_Tag} "Save current query criteria" {} -command ApolTop::save_query_info}
-	    {separator}
-	    {command "&Policy Summary" {Disable_Summary} "Display summary statistics" {} -command ApolTop::popupPolicyStats}
-	}
-	"&Advanced" all options 0 {
-	    {cascade "&Permission Mappings" {Perm_Map_Tag} pmap_menu 0 {
-                {command "Load Default Perm Map" {} "Load the default permission map" {} -command ApolTop::load_default_perm_map_Dlg}
-                {command "Load Perm Map from File" {} "Load a permission map from a file" {} -command ApolTop::load_perm_map_fileDlg}
-                {separator}
-                {command "Edit Perm Map... (Not loaded)" {} "Edit currently loaded permission map" {} -command Apol_Perms_Map::editPermMappings}
-            }}
-        }
-	"&Help" {} helpmenu 0 {
-	    {command "&General Help" {} "Show help on using apol" {} -command {ApolTop::helpDlg Help apol_help.txt}}
-	    {command "&Domain Transition Analysis" {} "Show help on domain transitions" {} -command {ApolTop::helpDlg "Domain Transition Analysis Help" domaintrans_help.txt}}
-	    {command "&Information Flow Analysis" {} "Show help on information flows" {} -command {ApolTop::helpDlg "Information Flow Analysis Help" infoflow_help.txt}}
-	    {command "Direct &Relabel Analysis" {} "Show help on file relabeling" {} -command {ApolTop::helpDlg "Relabel Analysis Help" file_relabel_help.txt}}
-	    {command "&Types Relationship Summary Analysis" {} "Show help on types relationships" {} -command {ApolTop::helpDlg "Types Relationship Summary Analysis Help" types_relation_help.txt}}
-	    {separator}
-	    {command "&About apol" {} "Show copyright information" {} -command ApolTop::aboutBox}
-	}
-    }
-
-    set mainframe [MainFrame .mainframe -menu $descmenu -textvariable ApolTop::status]
-
-    #[$mainframe getmenu fc_index_menu] insert 0 command -label "Load Index... (Not loaded)" -command "ApolTop::load_fc_index_file"
-    #[$mainframe getmenu fc_index_menu] insert 0 command -label "Create Index" -command "ApolTop::create_fc_index_file"
-
-    $mainframe addindicator -textvariable ApolTop::policyConf_lineno -width 14
-    $mainframe addindicator -textvariable ApolTop::policy_stats_summary -width 88
-    $mainframe addindicator -textvariable ApolTop::policy_version_string -width 28
-
-    # Disable menu items since a policy is not yet loaded.
-    $ApolTop::mainframe setmenustate Disable_SearchMenu_Tag disabled
-    $ApolTop::mainframe setmenustate Perm_Map_Tag disabled
-    $ApolTop::mainframe setmenustate Disable_SaveQuery_Tag disabled
-    $ApolTop::mainframe setmenustate Disable_LoadQuery_Tag disabled
-    $ApolTop::mainframe setmenustate Disable_Summary disabled
-
-    # NoteBook creation
-    set frame    [$mainframe getframe]
-    set notebook [NoteBook $frame.nb]
-
-    # Create Top-level tab frames
-    set components_frame [$notebook insert end $ApolTop::components_tab -text "Policy Components"]
-    set rules_frame [$notebook insert end $ApolTop::rules_tab -text "Policy Rules"]
-
-    if {$ApolTop::libsefs == 1} {
-        Apol_File_Contexts::create $notebook
-    }
-    Apol_Analysis::create $notebook
-    Apol_PolicyConf::create $notebook
-
-    # Create subordinate tab frames
-    set components_nb [NoteBook $components_frame.components_nb]
-    set rules_nb [NoteBook $rules_frame.rules_nb]
-
-    variable mls_tabs
-
-    # Subtabs for the main policy components tab.
-    Apol_Types::create $components_nb
-    Apol_Class_Perms::create $components_nb
-    Apol_Roles::create $components_nb
-    Apol_Users::create $components_nb
-    Apol_Cond_Bools::create $components_nb
-    Apol_MLS::create $components_nb
-    lappend mls_tabs [list $components_nb [$components_nb pages end]]
-    Apol_Initial_SIDS::create $components_nb
-    Apol_NetContexts::create $components_nb
-    Apol_FSContexts::create $components_nb
-
-    # Subtabs for the main policy rules tab
-    Apol_TE::create $rules_nb
-    Apol_Cond_Rules::create $rules_nb
-    Apol_RBAC::create $rules_nb
-    Apol_Range::create $rules_nb
-    lappend mls_tabs [list $rules_nb [$rules_nb pages end]]
-
-    $components_nb compute_size
-    pack $components_nb -fill both -expand yes -padx 4 -pady 4
-    $components_nb raise [$components_nb page 0]
-    $components_nb bindtabs <Button-1> { ApolTop::set_Focus_to_Text }
-
-    $rules_nb compute_size
-    pack $rules_nb -fill both -expand yes -padx 4 -pady 4
-    $rules_nb raise [$rules_nb page 0]
-    $rules_nb bindtabs <Button-1> { ApolTop::set_Focus_to_Text }
-
-    $notebook compute_size
-    pack $notebook -fill both -expand yes -padx 4 -pady 4
-    $notebook raise [$notebook page 0]
-    $notebook bindtabs <Button-1> { ApolTop::set_Focus_to_Text }
-    pack $mainframe -fill both -expand yes
-
+    }
+}
+
+proc ApolTop::_find {} {
+    Apol_Find::find
+}
+
+proc ApolTop::_goto {} {
+    Apol_Goto::goto
+}
+
+proc ApolTop::_open_query_file {} {
+    set types {
+        {"Query files" {$ApolTop::query_file_ext}}
+    }
+    set query_file [tk_getOpenFile -filetypes $types -title "Open Apol Query" \
+                        -defaultextension $ApolTop::query_file_ext -parent .]
+    if {$query_file != {}} {
+        if {[catch {::open $query_file r} f]} {
+            tk_messageBox -icon error -type ok -title "Open Apol Query" \
+                -message "Could not open $query_file: $f"
+        }
+        # Search for the analysis type line
+        while {[gets $f line] >= 0} {
+            set query_id [string trim $line]
+            # Skip empty lines and comments
+            if {$query_id == {} || [string index $query_id 0] == "#"} {
+                continue
+            }
+            break
+        }
+
+        variable tabs
+        foreach tab $tabs {
+            if {$query_id == [lindex $tab 0] && [lsearch [lindex $tab 2] "tag_query_saveable"] >= 0} {
+                if {[catch {${query_id}::load_query_options $f} err]} {
+                    tk_messageBox -icon error -type ok -title "Open Apol Query" \
+                        -message $err
+                } else {
+                    setCurrentTab $query_id
+                }
+                return
+            }
+        }
+        tk_messageBox -icon error -type ok -title "Open Apol Query" \
+            -message "The query criteria file could not be read and may be corrupted."
+        close $f
+    }
+}
+
+proc ApolTop::_save_query_file {} {
+    set types {
+        {"Query files" {$ApolTop::query_file_ext}}
+    }
+    set query_file [tk_getSaveFile -title "Save Apol Query" \
+                        -defaultextension $ApolTop::query_file_ext \
+                        -filetypes $types -parent .]
+    if {$query_file != {}} {
+        if {[catch {::open $query_file w} f]} {
+            tk_messageBox -icon error -type ok -title "Save Apol Query" \
+                -message "Could not save $query_file: $f"
+        }
+        if {[catch {puts $f [getCurrentTab]} err]} {
+            tk_messageBox -icon error -type ok -title "Save Apol Query" \
+                -message $err
+        }
+        if {[catch {[getCurrentTab]::save_query_options $f $query_file} err]} {
+            tk_messageBox -icon error -type ok -title "Save Apol Query" \
+                -message $err
+        }
+        close $f
+    }
+}
+
+proc ApolTop::_show_policy_summary {} {
+    variable policy_version_string
+    variable policy_stats
+
+    if {![regexp -- {^([^\(]+) \(([^,]+), ([^\)]+)} $ApolTop::policy_version_string -> policy_version policy_type policy_mls_type]} {
+        set policy_version $ApolTop::policy_version_string
+        set policy_type "unknown"
+        set policy_mls_type "unknown"
+    }
+    set policy_version [string trim $policy_version]
+
+    destroy .policy_statsbox
+    set dialog [Dialog .policy_statsbox -separator 1 -title "Policy Summary" \
+                    -modal none -parent .]
+    $dialog add -text Close -command [list destroy $dialog]
+
+    set w [$dialog getframe]
+
+    label $w.title -text "Policy Summary Statistics"
+    set f [frame $w.summary]
+    label $f.l -justify left -text "    Policy Version:\n    Policy Type:\n    MLS Status:"
+    label $f.r -justify left -text "$policy_version\n$policy_type\n$policy_mls_type"
+    grid $f.l $f.r -sticky w
+    grid configure $f.r -padx 30
+    grid $w.title - -sticky w -padx 8
+    grid $f - -sticky w -padx 8
+    grid [Separator $w.sep] - -sticky ew -pady 5
+
+    set f [frame $w.left]
+    set i 0
+    foreach {title block} {
+        "Number of Classes and Permissions" {
+            "Object Classes" classes
+            "Common Permissions" commons
+            "Permissions" perms
+        }
+        "Number of Types and Attributes" {
+            "Types" types
+            "Attributes" attribs
+        }
+        "Number of Type Enforcement Rules" {
+            "allows" avrule_allow
+            "auditallows" avrule_auditallow
+            "dontaudits" avrule_dontaudit
+            "neverallows" avrule_neverallow
+            "type_transitions" type_trans
+            "type_members" type_member
+            "type_changes" type_change
+        }
+        "Number of Roles" {
+            "Roles" roles
+        }
+        "Number of RBAC Rules" {
+            "allows" role_allow
+            "role_transitions" role_trans
+        }
+    } {
+        set ltext "$title:"
+        set rtext {}
+        foreach {l r} $block {
+            append ltext "\n    $l:"
+            if {$r != "avrule_neverallow" || [is_capable "neverallow"]} {
+                append rtext "\n$policy_stats($r)"
+            } else {
+                append rtext "\nN/A"
+            }
+        }
+        label $f.l$i -justify left -text $ltext
+        label $f.r$i -justify left -text $rtext
+        grid $f.l$i $f.r$i -sticky w -padx 4 -pady 2
+        incr i
+    }
+
+    set i 0
+    set g [frame $w.right]
+    foreach {title block} {
+        "Number of Users" {
+            "Users" users
+        }
+        "Number of Booleans" {
+            "Booleans" bools
+        }
+        "Number of MLS Components" {
+            "Sensitivities" sens
+            "Categories" cats
+        }
+        "Number of MLS Rules" {
+            "range_transitions" range_trans
+        }
+        "Number of Initial SIDs" {
+            "SIDs" sids
+        }
+        "Number of OContexts" {
+            "PortCons" portcons
+            "NetIfCons" netifcons
+            "NodeCons" nodecons
+            "GenFSCons" genfscons
+            "fs_use statements" fs_uses
+        }
+    } {
+        set ltext "$title:"
+        set rtext {}
+        foreach {l r} $block {
+            append ltext "\n    $l:"
+            append rtext "\n$policy_stats($r)"
+        }
+        label $g.l$i -justify left -text $ltext
+        label $g.r$i -justify left -text $rtext
+        grid $g.l$i $g.r$i -sticky w -padx 4 -pady 2
+        incr i
+    }
+    grid $f $g -sticky nw -padx 4
+    $dialog draw
+}
+
+proc ApolTop::_open_perm_map_from_file {} {
+    if {[Apol_Perms_Map::openPermMapFromFile]} {
+        variable mainframe
+        $mainframe setmenustate tag_perm_map_open normal
+    }
+}
+
+# Return non-zero if a permission map was found and opened, zero if
+# not.
+proc ApolTop::openDefaultPermMap {} {
+    if {[Apol_Perms_Map::openDefaultPermMap]} {
+        variable mainframe
+        $mainframe setmenustate tag_perm_map_open normal
+        return 1
+    }
     return 0
 }
 
+proc ApolTop::_save_perm_map {} {
+    Apol_Perms_Map::savePermMap
+}
+
+proc ApolTop::_save_perm_map_as {} {
+    Apol_Perms_Map::savePermMapAs
+}
+
+proc ApolTop::_save_perm_map_default {} {
+    Apol_Perms_Map::saveDefaultPermMap
+}
+
+proc ApolTop::_show_file {title file_name} {
+    set helpfile [file join [tcl_config_get_install_dir] $file_name]
+    if {[catch {::open $helpfile} f]} {
+        set info $f
+    } else {
+        set info [read $f]
+        close $f
+    }
+    Apol_Widget::showPopupParagraph $title $info
+}
+
+proc ApolTop::_about {} {
+    if {[winfo exists .apol_about]} {
+        raise .apol_about
+    } else {
+        variable apol_icon
+
+        Dialog .apol_about -cancel 0 -default 0 -image $apol_icon \
+            -modal none -parent . -separator 1 -title "About apol"
+        set f [.apol_about getframe]
+        set l1 [label $f.l1 -text "apol [tcl_config_get_version]" -height 2]
+        foreach {name size} [$l1 cget -font] {break}
+        incr size 6
+        $l1 configure -font [list $name $size bold]
+        set l2 [label $f.l2 -text "Security Policy Analysis Tool for Security Enhanced Linux\n${::COPYRIGHT_INFO}\nhttp://oss.tresys.com/projects/setools"]
+        pack $l1 $l2
+        .apol_about add -text "Close" -command [list destroy .apol_about]
+        .apol_about draw
+    }
+}
+
+##### functions that load and write user's configuration file #####
+
+proc ApolTop::_load_fonts {} {
+    variable title_font
+    variable dialog_font
+    variable general_font
+    variable text_font
+
+    tk scaling -displayof . 1.0
+    # First set all fonts in general; then change specific fonts
+    if {$general_font == ""} {
+        set general_font "Helvetica 10"
+    }
+    option add *Font $general_font
+    if {$title_font == {}} {
+        set title_font "Helvetica 10 bold italic"
+    }
+    option add *TitleFrame.l.font $title_font
+    if {$dialog_font == {}} {
+        set dialog_font "Helvetica 10"
+    }
+    option add *Dialog*font $dialog_font
+    option add *Dialog*TitleFrame.l.font $title_font
+    if {$text_font == ""} {
+        set text_font "fixed"
+    }
+    option add *text*font $text_font
+}
+
+# Reads in user data from their $HOME/.apol file
+proc ApolTop::_read_configuration_file {} {
+    variable dot_apol_file
+    variable recent_files
+
+    # if it doesn't exist, it will be created later
+    if {![file exists $dot_apol_file]} {
+        return
+    }
+
+    if {[catch {::open $dot_apol_file r} f]} {
+        tk_messageBox -icon error -type ok -title "apol" \
+            -message "Could not open $dot_apol_file: $f"
+        return
+    }
+
+    while {![eof $f]} {
+        set option [string trim [gets $f]]
+        if {$option == {} || [string compare -length 1 $option "\#"] == 0} {
+            continue
+        }
+        set value [string trim [gets $f]]
+        if {[eof $f]} {
+            puts stderr "EOF reached while reading $option"
+            break
+        }
+        if {$value == {}} {
+            puts stderr "Empty value for option $option"
+            continue
+        }
+        switch -- $option {
+            "\[window_height\]" {
+                if {[string is integer -strict $value] != 1} {
+                    puts stderr "window_height was not given as an integer and is ignored"
+                    break
+                }
+                variable mainframe_height $value
+            }
+            "\[window_width\]" {
+                if {[string is integer -strict $value] != 1} {
+                    puts stderr "window_width was not given as an integer and is ignored"
+                    break
+                }
+                variable mainframe_width $value
+            }
+            "\[title_font\]" {
+                variable title_font $value
+            }
+            "\[dialog_font\]" {
+                variable dialog_font $value
+            }
+            "\[text_font\]" {
+                variable text_font $value
+            }
+            "\[general_font\]" {
+                variable general_font $value
+            }
+            "\[show_fake_attrib_warning\]" {
+                variable show_fake_attrib_warning $value
+            }
+
+            # The form of [max_recent_file] is a single line that
+            # follows containing an integer with the max number of
+            # recent files to keep.  The default is 5 if this is not
+            # specified.  The minimum is 2.
+            "\[max_recent_files\]" {
+                if {[string is integer -strict $value] != 1} {
+                    puts stderr "max_recent_files was not given as an integer and is ignored"
+                } else {
+                    if {$value < 2} {
+                        variable max_recent_files 2
+                    } else {
+                        variable max_recent_files $value
+                    }
+                }
+            }
+            # The form of this key in the .apol file is as such
+            #
+            # recent_files
+            # 5			(# indicating how many file names follow)
+            # policy_path_0
+            # policy_path_1
+            # ...
+            "recent_files" {
+                if {[string is integer -strict $value] != 1} {
+                    puts stderr "Number of recent files was not given as an integer and was ignored."
+                    continue
+                } elseif {$value < 0} {
+                    puts stderr "Number of recent was less than 0 and was ignored."
+                    continue
+                }
+                while {$value > 0} {
+                    incr value -1
+                    set line [gets $f]
+                    if {[eof $f]} {
+                        puts stderr "EOF reached trying to read recent files."
+                        break
+                    }
+                    if {[llength $line] == 1} {
+                        # reading older recent files, before advent of
+                        # policy_path
+                        set ppath [new_apol_policy_path_t $::APOL_POLICY_PATH_TYPE_MONOLITHIC $line {}]
+                        $ppath -acquire
+                    } else {
+                        foreach {path_type primary modules} $line {break}
+                        if {[catch {list_to_policy_path $path_type $primary $modules} ppath]} {
+                            puts stderr "Invalid policy path line: $line"
+                            continue
+                        }
+                    }
+                    lappend recent_files $ppath
+                }
+            }
+        }
+    }
+    close $f
+}
+
 # Saves user data in their $HOME/.apol file
-proc ApolTop::writeInitFile { } {
+proc ApolTop::_write_configuration_file {} {
     variable dot_apol_file
     variable recent_files
     variable text_font
@@ -1291,15 +995,15 @@
     variable dialog_font
     variable general_font
 
-    if {[catch {open $dot_apol_file w+} f]} {
-        tk_messageBox -icon error -type ok -title "Error" \
+    if {[catch {::open $dot_apol_file w} f]} {
+        tk_messageBox -icon error -type ok -title "apol" \
             -message "Could not open $dot_apol_file for writing: $f"
         return
     }
     puts $f "recent_files"
     puts $f [llength $recent_files]
-    foreach recent $recent_files {
-        puts $f $recent
+    foreach r $recent_files {
+        puts $f [policy_path_to_list $r]
     }
 
     puts $f "\n"
@@ -1346,548 +1050,6 @@
     close $f
 }
 
-
-# Reads in user data from their $HOME/.apol file
-proc ApolTop::readInitFile { } {
-    variable dot_apol_file
-    variable recent_files
-
-    # if it doesn't exist, we'll create later
-    if {![file exists $dot_apol_file]} {
-        return
-    }
-
-    if {[catch {open $dot_apol_file r} f]} {
-        tk_messageBox -icon error -type ok -title "Error opening configuration file" \
-            -message "Cannot open $dot_apol_file: $f"
-        return
-    }
-
-    while {![eof $f]} {
-        set option [string trim [gets $f]]
-        if {$option == {} || [string compare -length 1 $option "\#"] == 0} {
-            continue
-        }
-        set value [string trim [gets $f]]
-        if {[eof $f]} {
-            puts "EOF reached while reading $option"
-            break
-        }
-        if {$value == {}} {
-            puts "Empty value for option $option"
-            continue
-        }
-        switch -- $option {
-            "\[window_height\]" {
-                if {[string is integer -strict $value] != 1} {
-                    puts "window_height was not given as an integer and is ignored"
-                    break
-                }
-                variable top_height $value
-            }
-            "\[window_width\]" {
-                if {[string is integer -strict $value] != 1} {
-                    puts "window_width was not given as an integer and is ignored"
-                    break
-                }
-                variable top_width $value
-            }
-            "\[title_font\]" {
-                variable title_font $value
-            }
-            "\[dialog_font\]" {
-                variable dialog_font $value
-            }
-            "\[text_font\]" {
-                variable text_font $value
-            }
-            "\[general_font\]" {
-                variable general_font $value
-            }
-            "\[show_fake_attrib_warning\]" {
-                variable show_fake_attrib_warning $value
-            }
-
-            # The form of [max_recent_file] is a single line that
-            # follows containing an integer with the max number of
-            # recent files to keep.  The default is 5 if this is not
-            # specified.  The minimum is 2.
-            "\[max_recent_files\]" {
-                if {[string is integer -strict $value] != 1} {
-                    puts "max_recent_files was not given as an integer and is ignored"
-                } else {
-                    if {$value < 2} {
-                        variable max_recent_files 2
-                    } else {
-                        variable max_recent_files $value
-                    }
-                }
-            }
-            # The form of this key in the .apol file is as such
-            #
-            # recent_files
-            # 5			(# indicating how many file names follows)
-            # policy_path_0
-            # policy_path_1
-            # ...
-            "recent_files" {
-                if {[string is integer -strict $value] != 1} {
-                    puts "number of recent files was not given as an integer and is ignored"
-                    continue;
-                } elseif {$value < 0} {
-                    puts "number of recent was less than 0 and is ignored"
-                    continue
-                }
-                while {$value > 0} {
-                    incr value -1
-                    set line [gets $f]
-                    if {[eof $f]} {
-                        puts "EOF reached trying to read recent files."
-                        break
-                    }
-                    if {[llength $line] == 1} {
-                        # reading older recent files, before advent of
-                        # policy_path
-                        set line [list monolithic $line {}]
-                    }
-                    lappend recent_files $line
-                }
-            }
-        }
-    }
-    close $f
-}
-
-# Add a policy path to the recently opened list, trim the menu to
-# max_recent_files, and then regenerate the recent menu.
-proc ApolTop::addRecent {path} {
-    variable recent_files
-    variable max_recent_files
-
-    if {[lsearch $recent_files $path] >= 0} {
-        return
-    }
-    set recent_files [lrange [concat [list $path] $recent_files] 0 [expr {$max_recent_files - 1}]]
-    buildRecentFilesMenu
-}
-
-proc ApolTop::buildRecentFilesMenu {} {
-    variable mainframe
-    variable recent_files
-    variable max_recent_files
-    set recent_menu [$mainframe getmenu recent]
-    $recent_menu delete 0 $max_recent_files
-    foreach r $recent_files {
-        foreach {path_type primary_file modules} $r {break}
-        if {$path_type == "monolithic"} {
-            set label $primary_file
-        } else {
-            set label "$primary_file + [llength $modules] module"
-            if {[llength $modules] != 1} {
-                append label "s"
-            }
-        }
-        $recent_menu add command -label $label \
-            -command [list ApolTop::openPolicyFile $r]
-    }
-}
-
-proc ApolTop::helpDlg {title file_name} {
-    set help_dir [apol_GetHelpDir "$file_name"]
-    set helpfile [file join $help_dir $file_name]
-    if {[catch {open $helpfile} f]} {
-        set info $f
-    } else {
-        set info [read $f]
-        close $f
->>>>>>> af8052ad
-    }
-}
-
-<<<<<<< HEAD
-proc ApolTop::_open_query_file {} {
-    set types {
-        {"Query files" {$ApolTop::query_file_ext}}
-    }
-    set query_file [tk_getOpenFile -filetypes $types -title "Open Apol Query" \
-                        -defaultextension $ApolTop::query_file_ext -parent .]
-    if {$query_file != {}} {
-        if {[catch {::open $query_file r} f]} {
-            tk_messageBox -icon error -type ok -title "Open Apol Query" \
-                -message "Could not open $query_file: $f"
-        }
-        # Search for the analysis type line
-        while {[gets $f line] >= 0} {
-            set query_id [string trim $line]
-            # Skip empty lines and comments
-            if {$query_id == {} || [string index $query_id 0] == "#"} {
-                continue
-            }
-            break
-        }
-
-        variable tabs
-        foreach tab $tabs {
-            if {$query_id == [lindex $tab 0] && [lsearch [lindex $tab 2] "tag_query_saveable"] >= 0} {
-                if {[catch {${query_id}::load_query_options $f} err]} {
-                    tk_messageBox -icon error -type ok -title "Open Apol Query" \
-                        -message $err
-                } else {
-                    setCurrentTab $query_id
-                }
-                return
-            }
-        }
-        tk_messageBox -icon error -type ok -title "Open Apol Query" \
-            -message "The query criteria file could not be read and may be corrupted."
-        close $f
-    }
-=======
-proc ApolTop::setBusyCursor {} {
-    variable prevCursor
-    set prevCursor [. cget -cursor]
-    . configure -cursor watch
->>>>>>> af8052ad
-}
-
-proc ApolTop::_save_query_file {} {
-    set types {
-        {"Query files" {$ApolTop::query_file_ext}}
-    }
-    set query_file [tk_getSaveFile -title "Save Apol Query" \
-                        -defaultextension $ApolTop::query_file_ext \
-                        -filetypes $types -parent .]
-    if {$query_file != {}} {
-        if {[catch {::open $query_file w} f]} {
-            tk_messageBox -icon error -type ok -title "Save Apol Query" \
-                -message "Could not save $query_file: $f"
-        }
-        if {[catch {puts $f [getCurrentTab]} err]} {
-            tk_messageBox -icon error -type ok -title "Save Apol Query" \
-                -message $err
-        }
-        if {[catch {[getCurrentTab]::save_query_options $f $query_file} err]} {
-            tk_messageBox -icon error -type ok -title "Save Apol Query" \
-                -message $err
-        }
-        close $f
-    }
-}
-
-proc ApolTop::_show_policy_summary {} {
-    variable policy_version_string
-    variable policy_stats
-
-    if {![regexp -- {^([^\(]+) \(([^,]+), ([^\)]+)} $ApolTop::policy_version_string -> policy_version policy_type policy_mls_type]} {
-        set policy_version $ApolTop::policy_version_string
-        set policy_type "unknown"
-        set policy_mls_type "unknown"
-    }
-    set policy_version [string trim $policy_version]
-
-    destroy .policy_statsbox
-    set dialog [Dialog .policy_statsbox -separator 1 -title "Policy Summary" \
-                    -modal none -parent .]
-    $dialog add -text Close -command [list destroy $dialog]
-
-    set w [$dialog getframe]
-
-    label $w.title -text "Policy Summary Statistics"
-    set f [frame $w.summary]
-    label $f.l -justify left -text "    Policy Version:\n    Policy Type:\n    MLS Status:"
-    label $f.r -justify left -text "$policy_version\n$policy_type\n$policy_mls_type"
-    grid $f.l $f.r -sticky w
-    grid configure $f.r -padx 30
-    grid $w.title - -sticky w -padx 8
-    grid $f - -sticky w -padx 8
-    grid [Separator $w.sep] - -sticky ew -pady 5
-
-    set f [frame $w.left]
-    set i 0
-    foreach {title block} {
-        "Number of Classes and Permissions" {
-            "Object Classes" classes
-            "Common Permissions" commons
-            "Permissions" perms
-        }
-        "Number of Types and Attributes" {
-            "Types" types
-            "Attributes" attribs
-        }
-        "Number of Type Enforcement Rules" {
-            "allows" avrule_allow
-            "auditallows" avrule_auditallow
-            "dontaudits" avrule_dontaudit
-            "neverallows" avrule_neverallow
-            "type_transitions" type_trans
-            "type_members" type_member
-            "type_changes" type_change
-        }
-        "Number of Roles" {
-            "Roles" roles
-        }
-        "Number of RBAC Rules" {
-            "allows" role_allow
-            "role_transitions" role_trans
-        }
-    } {
-        set ltext "$title:"
-        set rtext {}
-        foreach {l r} $block {
-            append ltext "\n    $l:"
-            if {$r != "avrule_neverallow" || [is_capable "neverallow"]} {
-                append rtext "\n$policy_stats($r)"
-            } else {
-                append rtext "\nN/A"
-            }
-        }
-        label $f.l$i -justify left -text $ltext
-        label $f.r$i -justify left -text $rtext
-        grid $f.l$i $f.r$i -sticky w -padx 4 -pady 2
-        incr i
-    }
-
-    set i 0
-    set g [frame $w.right]
-    foreach {title block} {
-        "Number of Users" {
-            "Users" users
-        }
-        "Number of Booleans" {
-            "Booleans" bools
-        }
-        "Number of MLS Components" {
-            "Sensitivities" sens
-            "Categories" cats
-        }
-        "Number of MLS Rules" {
-            "range_transitions" range_trans
-        }
-        "Number of Initial SIDs" {
-            "SIDs" sids
-        }
-        "Number of OContexts" {
-            "PortCons" portcons
-            "NetIfCons" netifcons
-            "NodeCons" nodecons
-            "GenFSCons" genfscons
-            "fs_use statements" fs_uses
-        }
-    } {
-        set ltext "$title:"
-        set rtext {}
-        foreach {l r} $block {
-            append ltext "\n    $l:"
-            append rtext "\n$policy_stats($r)"
-        }
-        label $g.l$i -justify left -text $ltext
-        label $g.r$i -justify left -text $rtext
-        grid $g.l$i $g.r$i -sticky w -padx 4 -pady 2
-        incr i
-    }
-    grid $f $g -sticky nw -padx 4
-    $dialog draw
-}
-
-<<<<<<< HEAD
-proc ApolTop::_open_perm_map_from_file {} {
-    if {[Apol_Perms_Map::openPermMapFromFile]} {
-        variable mainframe
-        $mainframe setmenustate tag_perm_map_open normal
-    }
-}
-
-# Return non-zero if a permission map was found and opened, zero if
-# not.
-proc ApolTop::openDefaultPermMap {} {
-    if {[Apol_Perms_Map::openDefaultPermMap]} {
-        variable mainframe
-        $mainframe setmenustate tag_perm_map_open normal
-        return 1
-    }
-    return 0
-}
-
-proc ApolTop::_save_perm_map {} {
-    Apol_Perms_Map::savePermMap
-}
-
-proc ApolTop::_save_perm_map_as {} {
-    Apol_Perms_Map::savePermMapAs
-}
-
-proc ApolTop::_save_perm_map_default {} {
-    Apol_Perms_Map::saveDefaultPermMap
-=======
-proc ApolTop::showPolicyStats {} {
-    variable polstats
-    variable policy_stats_summary
-    if {[catch {apol_GetStats} pstats]} {
-        tk_messageBox -icon error -type ok -title "Error" -message $pstats
-        return
-    }
-    array unset polstats
-    array set polstats $pstats
-
-    set policy_stats_summary ""
-    append policy_stats_summary "Classes: $polstats(classes)   "
-    append policy_stats_summary "Perms: $polstats(perms)   "
-    append policy_stats_summary "Types: $polstats(types)   "
-    append policy_stats_summary "Attribs: $polstats(attribs)   "
-    set num_te_rules [expr {$polstats(teallow) + $polstats(neverallow) +
-                            $polstats(auditallow) + $polstats(dontaudit) +
-                            $polstats(tetrans) + $polstats(temember) +
-                            $polstats(techange)}]
-    append policy_stats_summary "TE rules: $num_te_rules   "
-    append policy_stats_summary "Roles: $polstats(roles)   "
-    append policy_stats_summary "Users: $polstats(users)"
-}
-
-proc ApolTop::aboutBox {} {
-    if {[winfo exists .apol_about]} {
-        raise .apol_about
-    } else {
-        variable gui_ver
-        variable copyright_date
-        variable apol_icon
-
-        Dialog .apol_about -cancel 0 -default 0 -image $apol_icon \
-            -modal none -parent . -separator 1 -title "About apol"
-        set f [.apol_about getframe]
-        set l1 [label $f.l1 -text "apol $gui_ver" -height 2]
-        foreach {name size} [$l1 cget -font] {break}
-        incr size 6
-        $l1 configure -font [list $name $size bold]
-        set l2 [label $f.l2 -text "Security Policy Analysis Tool for Security Enhanced Linux\nCopyright (c) $copyright_date Tresys Technology, LLC\nhttp://oss.tresys.com/projects/setools"]
-        pack $l1 $l2
-        .apol_about add -text "Close" -command [list destroy .apol_about]
-        .apol_about draw
-    }
-}
-
-proc ApolTop::closePolicy {} {
-    variable policy_version_string {}
-    variable policy_is_open
-    variable policy_stats_summary {}
-
-    wm title . "SELinux Policy Analysis"
-
-    variable tab_names
-    foreach tab $tab_names {
-        Apol_${tab}::close
-    }
-    Apol_Perms_Map::close
-
-    ApolTop::set_Focus_to_Text [$ApolTop::notebook raise]
-    if {[catch {apol_ClosePolicy} err]} {
-        tk_messageBox -icon error -type ok -title "Error closing policy" \
-            -message "There was an error closing the policy: $err."
-    }
-    set policy_is_open 0
-    $ApolTop::mainframe setmenustate Disable_SearchMenu_Tag disabled
-    # Disable Edit perm map menu item since a perm map is not yet loaded.
-    $ApolTop::mainframe setmenustate Perm_Map_Tag disabled
-    $ApolTop::mainframe setmenustate Disable_SaveQuery_Tag disabled
-    $ApolTop::mainframe setmenustate Disable_LoadQuery_Tag disabled
-    $ApolTop::mainframe setmenustate Disable_Summary disabled
-    ApolTop::enable_source_policy_tab
-    ApolTop::enable_disable_conditional_widgets 1
-    set_mls_tabs_state normal
-    ApolTop::configure_edit_pmap_menu_item 0
-    #ApolTop::configure_load_index_menu_item 0
-}
-
-proc ApolTop::open_apol_tabs {policy_path} {
-    variable tab_names
-    foreach tab $tab_names {
-        if {$tab == "PolicyConf"} {
-            Apol_PolicyConf::open $policy_path
-        } else {
-            Apol_${tab}::open
-        }
-    }
-}
-
-proc ApolTop::enable_disable_conditional_widgets {enable} {
-    set tab [$ApolTop::notebook raise]
-    switch -exact -- $tab \
-        $ApolTop::components_tab {
-            if {[$ApolTop::components_nb raise] == $ApolTop::cond_bools_tab} {
-                if {$enable} {
-                    $ApolTop::components_nb raise $ApolTop::cond_bools_tab
-                } else {
-                    set name [$ApolTop::components_nb pages 0]
-                    $ApolTop::components_nb raise $name
-                }
-            }
-        } \
-        $ApolTop::rules_tab {
-            if {[$ApolTop::rules_nb raise] == $ApolTop::cond_rules_tab} {
-                if {$enable} {
-                    $ApolTop::rules_nb raise $ApolTop::cond_rules_tab
-                } else {
-                    set name [$ApolTop::rules_nb pages 0]
-                    $ApolTop::rules_nb raise $name
-                }
-            }
-        } \
-        default {
-        }
-
-    if {$enable} {
-        $ApolTop::components_nb itemconfigure $ApolTop::cond_bools_tab -state normal
-        $ApolTop::rules_nb itemconfigure $ApolTop::cond_rules_tab -state normal
-    } else {
-        $ApolTop::components_nb itemconfigure $ApolTop::cond_bools_tab -state disabled
-        $ApolTop::rules_nb itemconfigure $ApolTop::cond_rules_tab -state disabled
-    }
-}
-
-proc ApolTop::enable_source_policy_tab {} {
-    $ApolTop::notebook itemconfigure $ApolTop::policy_conf_tab -state normal
-}
-
-proc ApolTop::disable_source_policy_tab {} {
-    if {[$ApolTop::notebook raise] == $ApolTop::policy_conf_tab} {
-        set name [$ApolTop::notebook pages 0]
-        $ApolTop::notebook raise $name
-    }
-    $ApolTop::notebook itemconfigure $ApolTop::policy_conf_tab -state disabled
->>>>>>> af8052ad
-}
-
-proc ApolTop::_show_file {title file_name} {
-    set helpfile [file join [tcl_config_get_install_dir] $file_name]
-    if {[catch {::open $helpfile} f]} {
-        set info $f
-    } else {
-        set info [read $f]
-        close $f
-    }
-    Apol_Widget::showPopupParagraph $title $info
-}
-
-<<<<<<< HEAD
-proc ApolTop::_about {} {
-    if {[winfo exists .apol_about]} {
-        raise .apol_about
-    } else {
-        variable apol_icon
-
-        Dialog .apol_about -cancel 0 -default 0 -image $apol_icon \
-            -modal none -parent . -separator 1 -title "About apol"
-        set f [.apol_about getframe]
-        set l1 [label $f.l1 -text "apol [tcl_config_get_version]" -height 2]
-        foreach {name size} [$l1 cget -font] {break}
-        incr size 6
-        $l1 configure -font [list $name $size bold]
-        set l2 [label $f.l2 -text "Security Policy Analysis Tool for Security Enhanced Linux\n${::COPYRIGHT_INFO}\nhttp://oss.tresys.com/projects/setools"]
-        pack $l1 $l2
-        .apol_about add -text "Close" -command [list destroy .apol_about]
-        .apol_about draw
-    }
-}
-
 #######################################################
 # Start script here
 
@@ -1907,112 +1069,17 @@
             "The BWidget package could not be found.  Ensure that BWidget is installed in a location that Tcl/Tk can read."
         exit -1
     }
-=======
-proc ApolTop::set_initial_open_policy_state {} {
-    if {![ApolTop::is_capable "conditionals"]} {
-        ApolTop::enable_disable_conditional_widgets 0
-    }
-    if {![ApolTop::is_capable "source"]} {
-        ApolTop::disable_source_policy_tab
-    }
-    if {![ApolTop::is_capable "mls"]} {
-        set_mls_tabs_state disabled
-    }
-    if {![ApolTop::is_capable "attribute names"] && \
-            [llength $::Apol_Types::attriblist] > 0 && \
-            $ApolTop::show_fake_attrib_warning} {
-        set d [Dialog .fake_attribute_dialog -modal local -parent . \
-                   -title "Warning - Attribute Names" -separator 1]
-        $d add -text "OK"
-        set f [$d getframe]
-        label $f.l -text "Warning: Apol has generated attribute names because\nthe original names were not preserved in the policy." -justify left
-        checkbutton $f.cb -text "Show this message again next time." \
-            -variable ApolTop::show_fake_attrib_warning
-        pack $f.l $f.cb -padx 10 -pady 10
-        $d draw
-        destroy $d
-    }
-
-    ApolTop::set_Focus_to_Text [$ApolTop::notebook raise]
-    # Enable perm map menu items since a policy is now open.
-    $ApolTop::mainframe setmenustate Perm_Map_Tag normal
-    $ApolTop::mainframe setmenustate Disable_Summary normal
-    $ApolTop::mainframe setmenustate Disable_SearchMenu_Tag normal
-}
-
-# Open the given policy path.  Re-initialize all tabs and add the path
-# to the list of recently opened policies.
-#
-# @param path Policy path to open.
-proc ApolTop::openPolicyFile {path} {
-    variable policy_version_string
-    variable policy_is_open
-
-    ApolTop::closePolicy
-
-    set policy_is_open 0
-
-    set primary_file [lindex $path 1]
-    variable openDialogText "$primary_file:\n    Opening policy."
-    variable openDialogVal -1
-    if {[set dialog_width [string length $primary_file]] < 32} {
-        set dialog_width 32
-    }
-    ProgressDlg .apol_policy_open -title "Open Policy" \
-        -type normal -stop {} -separator 1 -parent . -maximum 2 \
-        -width $dialog_width -textvariable ApolTop::openDialogText \
-        -variable ApolTop::openDialogVal
-    set orig_Cursor [. cget -cursor]
-    . configure -cursor watch
-    update idletasks
-    after idle ApolTop::doOpenIdle
-    set retval [catch {apol_OpenPolicy $path} err]
-    . configure -cursor $orig_Cursor
-    destroy .apol_policy_open
-    if {$retval} {
-        tk_messageBox -icon error -type ok -title "Open Policy" \
-            -message "The selected file does not appear to be a valid SELinux Policy.\n\n$err"
-        return -1
-    }
-
-    if {[catch {apol_GetPolicyVersionString} policy_version_string]} {
-        tk_messageBox -icon error -type ok -title "Open Policy" -message "Could not determine policy version:\n$policy_version_string"
-        return -1
-    }
-    ApolTop::showPolicyStats
-    set policy_is_open 1
-    if {[catch {open_apol_tabs $path} err]} {
-        set policy_is_open 0
-        tk_messageBox -icon error -type ok -title "Open Policy" -message $err
-        return -1
-    }
-    if {[catch {set_initial_open_policy_state} err]} {
-        set policy_is_open 0
-        tk_messageBox -icon error -type ok -title "Open Policy" -message $err
-        return -1
-    }
-
-    addRecent $path
-    variable last_policy_path $path
-    wm title . "SELinux Policy Analysis - $primary_file"
-    return 0
-}
->>>>>>> af8052ad
 
     wm withdraw .
     wm title . "SELinux Policy Analysis"
     wm protocol . WM_DELETE_WINDOW ApolTop::_exit
-
-<<<<<<< HEAD
+    variable default_bg_color [. cget -background]
+
     # Read apol's default settings file, gather all font information,
     # create the gui and then load recent files into the menu.
     catch {tcl_config_patch_bwidget}
-
-    tk scaling -displayof . 1.0
-
-    Apol_Prefs::create
-    Apol_Prefs::openPrefs
-
+    _load_fonts
+    _read_configuration_file
     _create_toplevel
     bind . <Button-1> {focus %W}
     bind . <Button-2> {focus %W}
@@ -2025,7 +1092,9 @@
     }
     variable apol_icon $icon
 
-    wm geom . [Apol_Prefs::getPref top_width]x[Apol_Prefs::getPref top_height]
+    variable mainframe_width [$notebook cget -width]
+    variable mainframe_height [$notebook cget -height]
+    wm geom . ${mainframe_width}x${mainframe_height}
 
     wm deiconify .
     raise .
@@ -2092,114 +1161,6 @@
 
 proc print_version_info {} {
     puts "apol [tcl_config_get_version]\n$::COPYRIGHT_INFO"
-=======
-proc ApolTop::openPolicy {} {
-    variable last_policy_path
-    Apol_Open_Policy_Dialog::getPolicyPath $last_policy_path
-}
-
-proc ApolTop::apolExit { } {
-    variable policy_is_open
-    if {$policy_is_open} {
-        ApolTop::closePolicy
-    }
-    if {$ApolTop::libsefs == 1} {
-        Apol_File_Contexts::close
-    }
-    ApolTop::writeInitFile
-    exit
-}
-
-proc ApolTop::load_fonts { } {
-    variable title_font
-    variable dialog_font
-    variable general_font
-    variable text_font
-
-    tk scaling -displayof . 1.0
-    # First set all fonts in general; then change specific fonts
-    if {$general_font == ""} {
-        set general_font "Helvetica 10"
-    }
-    option add *Font $general_font
-    if {$title_font == {}} {
-        set title_font "Helvetica 10 bold italic"
-    }
-    option add *TitleFrame.l.font $title_font
-    if {$dialog_font == {}} {
-        set dialog_font "Helvetica 10"
-    }
-    option add *Dialog*font $dialog_font
-    option add *Dialog*TitleFrame.l.font $title_font
-    if {$text_font == ""} {
-        set text_font "fixed"
-    }
-    option add *text*font $text_font
-}
-
-proc ApolTop::main {} {
-    variable top_width
-    variable top_height
-    variable notebook
-
-    tcl_config_init
-
-    # Prevent the application from responding to incoming send
-    # requests and sending outgoing requests. This way any other
-    # applications that can connect to our X server cannot send
-    # harmful scripts to our application.
-    rename send {}
-
-    # Load BWidget package into the interpreter
-    if {[catch {package require BWidget}]} {
-        tk_messageBox -icon error -type ok -title "Missing BWidget package" -message \
-            "Missing BWidget package.  Ensure that your installed version of Tcl/Tk includes BWidget, which can be found at http://sourceforge.net/projects/tcllib."
-        exit -1
-    }
-
-    # Load the apol package into the interpreter
-    set rt [catch {package require apol} err]
-    if {$rt != 0 } {
-        tk_messageBox -icon error -type ok -title "Missing SELinux package" -message \
-            "Missing the SELinux package.  This script will not work correctly using the generic TK wish program.  You must either use the apol executable or the awish	interpreter."
-        exit -1
-    }
-
-    wm withdraw .
-    wm title . "SELinux Policy Analysis"
-    wm protocol . WM_DELETE_WINDOW ApolTop::apolExit
-
-    set rt [catch {ApolTop::check_libsefs} err]
-    if {$rt != 0} {
-        tk_messageBox -icon error -type ok -title "Error" -message "$err"
-        return
-    }
-
-    # Read apol's default settings file, gather all font information,
-    # create the gui and then load recent files into the menu.
-    catch {tcl_patch_bwidget}
-    ApolTop::load_fonts
-    ApolTop::readInitFile
-    ApolTop::create
-    bind . <Button-1> {focus %W}
-    bind . <Button-2> {focus %W}
-    bind . <Button-3> {focus %W}
-    ApolTop::buildRecentFilesMenu
-
-    set icon_file [file join [apol_GetHelpDir apol.gif] apol.gif]
-    if {![catch {image create photo -file $icon_file} icon]} {
-        wm iconphoto . -default $icon
-    }
-    variable apol_icon $icon
-
-    set ApolTop::top_width [$notebook cget -width]
-    set ApolTop::top_height [$notebook cget -height]
-    wm geom . ${top_width}x${top_height}
-
-    wm deiconify .
-    raise .
-    focus .
->>>>>>> af8052ad
 }
 
 if {[catch {tcl_config_init_libraries}]} {
