<<<<<<< HEAD
=======
#############################################################
#  relabel_module.tcl
# -----------------------------------------------------------
>>>>>>> af8052ad
#  Copyright (C) 2003-2007 Tresys Technology, LLC
#  This program is free software; you can redistribute it and/or modify
#  it under the terms of the GNU General Public License as published by
#  the Free Software Foundation; either version 2 of the License, or
#  (at your option) any later version.
<<<<<<< HEAD
=======
#
#  This program is distributed in the hope that it will be useful,
#  but WITHOUT ANY WARRANTY; without even the implied warranty of
#  MERCHANTABILITY or FITNESS FOR A PARTICULAR PURPOSE.  See the
#  GNU General Public License for more details.
#
#  You should have received a copy of the GNU General Public License
#  along with this program; if not, write to the Free Software
#  Foundation, Inc., 51 Franklin St, Fifth Floor, Boston, MA  02110-1301  USA
>>>>>>> af8052ad
#
#  This program is distributed in the hope that it will be useful,
#  but WITHOUT ANY WARRANTY; without even the implied warranty of
#  MERCHANTABILITY or FITNESS FOR A PARTICULAR PURPOSE.  See the
#  GNU General Public License for more details.
#
#  You should have received a copy of the GNU General Public License
#  along with this program; if not, write to the Free Software
#  Foundation, Inc., 51 Franklin St, Fifth Floor, Boston, MA  02110-1301  USA

namespace eval Apol_Analysis_relabel {
    variable vals
    variable widgets
    Apol_Analysis::registerAnalysis "Apol_Analysis_relabel" "Direct Relabel"
}

proc Apol_Analysis_relabel::create {options_frame} {
    variable vals
    variable widgets

    _reinitializeVals

    set mode_tf [TitleFrame $options_frame.mode -text "Mode"]
    pack $mode_tf -side left -padx 2 -pady 2 -expand 0 -fill y
    set object_mode [radiobutton [$mode_tf getframe].object \
                         -text "Object" -value "object" \
                         -variable Apol_Analysis_relabel::vals(mode)]
    pack $object_mode -anchor w
    set widgets(mode:to) [checkbutton [$mode_tf getframe].to \
                              -text "To" \
                              -variable Apol_Analysis_relabel::vals(mode:to)]
    $widgets(mode:to) configure -command \
        [list Apol_Analysis_relabel::_toggleToFromPushed $widgets(mode:to)]
    set widgets(mode:from) [checkbutton [$mode_tf getframe].from \
                                -text "From" \
                                -variable Apol_Analysis_relabel::vals(mode:from)]
    $widgets(mode:from) configure -command \
        [list Apol_Analysis_relabel::_toggleToFromPushed $widgets(mode:from)]
    pack $widgets(mode:to) $widgets(mode:from) -anchor w -padx 8
    set subject_mode [radiobutton [$mode_tf getframe].subject \
                          -text "Subject" -value "subject" \
                          -variable Apol_Analysis_relabel::vals(mode)]
    pack $subject_mode -anchor w -pady 4
    trace add variable Apol_Analysis_relabel::vals(mode) write \
        Apol_Analysis_relabel::_toggleModeSelected

    set req_tf [TitleFrame $options_frame.req -text "Required Parameters"]
    pack $req_tf -side left -padx 2 -pady 2 -expand 0 -fill y
    set l [label [$req_tf getframe].l -textvariable Apol_Analysis_relabel::vals(type:label)]
    pack $l -anchor w
    set widgets(type) [Apol_Widget::makeTypeCombobox [$req_tf getframe].type]
    pack $widgets(type)

    set filter_tf [TitleFrame $options_frame.filter -text "Optional Result Filters"]
    pack $filter_tf -side left -padx 2 -pady 2 -expand 1 -fill both
    set advanced_f [frame [$filter_tf getframe].advanced]
    pack $advanced_f -side left -anchor nw
    set access_enable [checkbutton $advanced_f.enable -text "Use advanced filters" \
                           -variable Apol_Analysis_relabel::vals(advanced_enable)]
    pack $access_enable -anchor w
    set widgets(advanced) [button $advanced_f.adv -text "Advanced Filters" \
                               -command Apol_Analysis_relabel::_createAdvancedDialog \
                               -state disabled]
    pack $widgets(advanced) -anchor w -padx 4
    trace add variable Apol_Analysis_relabel::vals(advanced_enable) write \
        Apol_Analysis_relabel::_toggleAdvancedSelected
    set widgets(regexp) [Apol_Widget::makeRegexpEntry [$filter_tf getframe].end]
    $widgets(regexp).cb configure -text "Filter result types using regular expression"
    pack $widgets(regexp) -side left -anchor nw -padx 8
}

proc Apol_Analysis_relabel::open {} {
    variable vals
    variable widgets
    Apol_Widget::resetTypeComboboxToPolicy $widgets(type)
    set vals(classes:inc) {}
    foreach class [Apol_Class_Perms::getClasses] {
        set perms [Apol_Class_Perms::getPermsForClass $class]
        if {[lsearch $perms "relabelto"] >= 0 && [lsearch $perms "relabelfrom"] >= 0} {
            lappend vals(classes:inc) $class
        }
    }
    set vals(subjects:inc) [Apol_Types::getTypes]
    set vals(subjects:inc_all) $vals(subjects:inc)
}

proc Apol_Analysis_relabel::close {} {
    variable widgets
    _reinitializeVals
    _reinitializeWidgets
    Apol_Widget::clearTypeCombobox $widgets(type)
}

proc Apol_Analysis_relabel::getInfo {} {
    return "Direct relabel analysis is designed to facilitate querying a policy
for both potential changes to object labels and relabel privileges
granted to a subject. These two modes are respectively called Object
Mode and Subject Mode.

\nOBJECT MODE
In object mode the user specifies a starting or ending type and either
To, From, or Both. When To is selected all types to which the starting
type can be relabeled will be displayed. When From is selected all
types from which the ending type can be relabeled will be
displayed. Both will, obviously, do both analyses.

\nSUBJECT MODE
In subject mode the user specifies only a subject type. Two lists of
types will be displayed corresponding to all of the types To which the
subject can relabel and From which the subject can relabel.

\nOPTIONAL RESULT FILTERS
Results may be filtered in several ways. The end types resulting from
a query may be filtered by regular expression. The Advanced Filters
provide the option of selecting which object classes to include in the
analysis and which types to include as subjects of relabeling
operations. Note, excluded subjects are ignored in subject mode
because only the selected subject type is used as a subject."
}

proc Apol_Analysis_relabel::newAnalysis {} {
    if {[set rt [_checkParams]] != {}} {
        return $rt
    }
    set results [_analyze]
    set f [_createResultsDisplay]
    _renderResults $f $results
    #results -acquire
    $results -delete
    return {}
}

proc Apol_Analysis_relabel::updateAnalysis {f} {
    if {[set rt [_checkParams]] != {}} {
        return $rt
    }
    set results [_analyze]
    _clearResultsDisplay $f
    _renderResults $f $results
    $results -acquire
    $results -delete
    return {}
}

proc Apol_Analysis_relabel::reset {} {
    _reinitializeVals
    _reinitializeWidgets
    open
}

proc Apol_Analysis_relabel::switchTab {query_options} {
    variable vals
    variable widgets
    array set vals $query_options
    _reinitializeWidgets
}

proc Apol_Analysis_relabel::saveQuery {channel} {
    variable vals
    variable widgets
    foreach {key value} [array get vals] {
        if {$key != "classes:inc" && \
                $key != "subjects:inc_all" && $key != "subjects:inc" && \
                $key != "subjects:exc"} {
            puts $channel "$key $value"
        }
    }
    set type [Apol_Widget::getTypeComboboxValueAndAttrib $widgets(type)]
    puts $channel "type [lindex $type 0]"
    puts $channel "type:attrib [lindex $type 1]"
    set use_regexp [Apol_Widget::getRegexpEntryState $widgets(regexp)]
    set regexp [Apol_Widget::getRegexpEntryValue $widgets(regexp)]
    puts $channel "regexp:enable $use_regexp"
    puts $channel "regexp $regexp"
}

proc Apol_Analysis_relabel::loadQuery {channel} {
    variable vals

    set classes_exc {}
    set subjects_exc {}
    while {[gets $channel line] >= 0} {
        set line [string trim $line]
        # Skip empty lines and comments
        if {$line == {} || [string index $line 0] == "#"} {
            continue
        }
        set key {}
        set value {}
        regexp -line -- {^(\S+)( (.+))?} $line -> key --> value
        switch -- $key {
            classes:exc {
                set classes_exc $value
            }
            subjects:exc_all {
                set subjects_exc $value
            }
            default {
                set vals($key) $value
            }
        }
    }

    # fill in the exclusion lists using only classes/types found
    # within the current policy
    open

    set vals(classes:exc) {}
    foreach c $classes_exc {
        set i [lsearch $vals(classes:inc) $c]
        if {$i >= 0} {
            lappend vals(classes:exc) $c
            set vals(classes:inc) [lreplace $vals(classes:inc) $i $i]
        }
    }
    set vals(classes:exc) [lsort $vals(classes:exc)]

    set vals(subjects:exc_all) {}
    set vals(subjects:exc) {}
    foreach s $subjects_exc {
        set i [lsearch $vals(subjects:inc_all) $s]
        if {$i >= 0} {
            lappend vals(subjects:exc_all) $s
            lappend vals(subjects:exc) $s
            set vals(subjects:inc_all) [lreplace $vals(subjects:inc_all) $i $i]
            set i [lsearch $vals(subjects:inc) $s]
            set vals(subjects:inc) [lreplace $vals(subjects:inc) $i $i]
        }
    }
    set vals(subjects:exc_all) [lsort $vals(subjects:exc_all)]
    set vals(subjects:exc) [lsort $vals(subjects:exc)]
    _reinitializeWidgets
}

proc Apol_Analysis_relabel::getTextWidget {tab} {
    return [$tab.right getframe].res
}

#################### private functions below ####################

proc Apol_Analysis_relabel::_reinitializeVals {} {
    variable vals

    array set vals {
        mode object
        mode:to 1
        mode:from 0

        type:label "Starting type"
        type {}  type:attrib {}

        regexp:enable 0
        regexp {}

        advanced_enable 0
        classes:inc {}  classes:exc {}
        subjects:inc {}  subjects:inc_all {}
        subjects:exc {}  subjects:exc_all {}
        subjects:attribenable 0 subjects:attrib {}
    }
}

proc Apol_Analysis_relabel::_reinitializeWidgets {} {
    variable vals
    variable widgets

    if {$vals(type:attrib) != {}} {
        Apol_Widget::setTypeComboboxValue $widgets(type) [list $vals(type) $vals(type:attrib)]
    } else {
        Apol_Widget::setTypeComboboxValue $widgets(type) $vals(type)
    }
    Apol_Widget::setRegexpEntryValue $widgets(regexp) $vals(regexp:enable) $vals(regexp)
    _updateTypeLabel
}

proc Apol_Analysis_relabel::_toggleModeSelected {name1 name2 op} {
    variable vals
    variable widgets
    if {$vals(mode) == "object"} {
        $widgets(mode:to) configure -state normal
        $widgets(mode:from) configure -state normal
    } else {
        $widgets(mode:to) configure -state disabled
        $widgets(mode:from) configure -state disabled
    }
    _updateTypeLabel
}

# disallow both to and from to be deselected
proc Apol_Analysis_relabel::_toggleToFromPushed {cb} {
    variable vals
    if {!$vals(mode:to) && !$vals(mode:from)} {
        $cb select
    }
    _updateTypeLabel
}

proc Apol_Analysis_relabel::_updateTypeLabel {} {
    variable vals
    if {$vals(mode) == "subject"} {
        set vals(type:label) "Subject"
    } elseif {$vals(mode:to) && $vals(mode:from)} {
        set vals(type:label) "Starting/ending type"
    } elseif {$vals(mode:from)} {
        set vals(type:label) "Ending type"
    } else {
        set vals(type:label) "Starting type"
    }
}

proc Apol_Analysis_relabel::_toggleAdvancedSelected {name1 name2 op} {
    variable vals
    variable widgets
    if {$vals(advanced_enable)} {
        $widgets(advanced) configure -state normal
    } else {
        $widgets(advanced) configure -state disabled
    }
}

################# functions that do advanced filters #################

proc Apol_Analysis_relabel::_createAdvancedDialog {} {
    destroy .relabel_analysis_adv
    variable vals

    set d [Dialog .relabel_analysis_adv -modal local -separator 1 -title "Direct Relabel Advanced Filters" -parent .]
    $d add -text "Close"

    set tf [TitleFrame [$d getframe].objs -text "Filter By Object Classes"]
    pack $tf -side top -expand 1 -fill both -padx 2 -pady 4
    _createAdvancedFilter [$tf getframe] "Object Classes" classes 0
    set l [label [$tf getframe].l -text "Only showing object classes that have both 'relabelto' and 'relabelfrom' permissions."]
    grid $l - - -padx 4 -pady 2

    set tf [TitleFrame [$d getframe].types -text "Filter By Subject Types"]
    pack $tf -side top -expand 1 -fill both -padx 2 -pady 4
    if {$vals(mode) == "object"} {
        _createAdvancedFilter [$tf getframe] "Subject Types" subjects 0
    } else {
        _createAdvancedFilter [$tf getframe] "Subject Types" subjects 1
    }
    set inc [$tf getframe].inc
    set exc [$tf getframe].exc

    set attrib [frame [$tf getframe].a]
    grid $attrib - -
    set attrib_enable [checkbutton $attrib.ae -anchor w \
                           -text "Filter by attribute" \
                           -variable Apol_Analysis_relabel::vals(subjects:attribenable)]
    set attrib_box [ComboBox $attrib.ab -autopost 1 -entrybg [Apol_Prefs::getPref active_bg] -width 16 \
                        -values $Apol_Types::attriblist \
                        -textvariable Apol_Analysis_relabel::vals(subjects:attrib)]
    $attrib_enable configure -command \
        [list Apol_Analysis_relabel::_attribEnabled $attrib_box]
    # remove any old traces on the attribute
    trace remove variable Apol_Analysis_relabel::vals(subjects:attrib) write \
        [list Apol_Analysis_relabel::_attribChanged]
    trace add variable Apol_Analysis_relabel::vals(subjects:attrib) write \
        [list Apol_Analysis_relabel::_attribChanged]
    pack $attrib_enable -side top -expand 0 -fill x -anchor sw -padx 5 -pady 2
    pack $attrib_box -side top -expand 1 -fill x -padx 10
    _attribEnabled $attrib_box
    if {$vals(mode) == "subject"} {
        $attrib_enable configure -state disabled
        $attrib_box configure -state disabled
    }

    $d draw
}

proc Apol_Analysis_relabel::_createAdvancedFilter {f title varname disabled} {
    set l1 [label $f.l1 -text "Included $title"]
    set l2 [label $f.l2 -text "Excluded $title"]
    grid $l1 x $l2 -sticky w

    set inc [Apol_Widget::makeScrolledListbox $f.inc -height 10 -width 24 \
                 -listvar Apol_Analysis_relabel::vals($varname:inc) \
                 -selectmode extended -exportselection 0]
    set exc [Apol_Widget::makeScrolledListbox $f.exc -height 10 -width 24 \
                 -listvar Apol_Analysis_relabel::vals($varname:exc) \
                 -selectmode extended -exportselection 0]
    set inc_lb [Apol_Widget::getScrolledListbox $inc]
    set exc_lb [Apol_Widget::getScrolledListbox $exc]
    set bb [ButtonBox $f.bb -homogeneous 1 -orient vertical -spacing 4]
    $bb add -text "-->" -width 10 -command [list Apol_Analysis_relabel::_moveToExclude $varname $inc_lb $exc_lb]
    $bb add -text "<--" -width 10 -command [list Apol_Analysis_relabel::_moveToInclude $varname $inc_lb $exc_lb]
    grid $inc $bb $exc -sticky nsew

    set inc_bb [ButtonBox $f.inc_bb -homogeneous 1 -spacing 4]
    $inc_bb add -text "Select All" -command [list $inc_lb selection set 0 end]
    $inc_bb add -text "Unselect" -command [list $inc_lb selection clear 0 end]
    set exc_bb [ButtonBox $f.exc_bb -homogeneous 1 -spacing 4]
    $exc_bb add -text "Select All" -command [list $exc_lb selection set 0 end]
    $exc_bb add -text "Unselect" -command [list $exc_lb selection clear 0 end]
    grid $inc_bb x $exc_bb -pady 4

    grid columnconfigure $f 0 -weight 1 -uniform 0 -pad 2
    grid columnconfigure $f 1 -weight 0 -pad 8
    grid columnconfigure $f 2 -weight 1 -uniform 0 -pad 2

    if {$disabled} {
        foreach w [list $l1 $l2 $bb $inc_bb $exc_bb] {
            $w configure -state disabled
        }
        Apol_Widget::setScrolledListboxState $inc disabled
        Apol_Widget::setScrolledListboxState $exc disabled
    }
}

proc Apol_Analysis_relabel::_moveToExclude {varname inc exc} {
    variable vals
    if {[set selection [$inc curselection]] == {}} {
        return
    }
    foreach i $selection {
        lappend perms [$inc get $i]
    }
    set vals($varname:exc) [lsort [concat $vals($varname:exc) $perms]]
    if {$varname == "subjects"} {
        set vals(subjects:exc_all) [lsort [concat $vals(subjects:exc_all) $perms]]
    }
    foreach p $perms {
        set i [lsearch $vals($varname:inc) $p]
        set vals($varname:inc) [lreplace $vals($varname:inc) $i $i]
        if {$varname == "subjects"} {
            set i [lsearch $vals(subjects:inc_all) $p]
            set vals(subjects:inc_all) [lreplace $vals(subjects:inc_all) $i $i]
        }
    }
    $inc selection clear 0 end
    $exc selection clear 0 end
}

proc Apol_Analysis_relabel::_moveToInclude {varname inc exc} {
    variable vals
    if {[set selection [$exc curselection]] == {}} {
        return
    }
    foreach i $selection {
        lappend perms [$exc get $i]
    }
    set vals($varname:inc) [lsort [concat $vals($varname:inc) $perms]]
    if {$varname == "subjects"} {
        set vals(subjects:inc_all) [lsort [concat $vals(subjects:inc_all) $perms]]
    }
    foreach p $perms {
        set i [lsearch $vals($varname:exc) $p]
        set vals($varname:exc) [lreplace $vals($varname:exc) $i $i]
        if {$varname == "subjects"} {
            set i [lsearch $vals(subjects:exc_all) $p]
            set vals(subjects:exc_all) [lreplace $vals(subjects:exc_all) $i $i]
        }
    }
    $inc selection clear 0 end
    $exc selection clear 0 end
}

proc Apol_Analysis_relabel::_attribEnabled {cb} {
    variable vals
    if {$vals(subjects:attribenable)} {
        $cb configure -state normal
        _filterTypeLists $vals(subjects:attrib)
    } else {
        $cb configure -state disabled
        _filterTypeLists ""
    }
}

proc Apol_Analysis_relabel::_attribChanged {name1 name2 op} {
    variable vals
    if {$vals(subjects:attribenable)} {
        _filterTypeLists $vals(subjects:attrib)
    }
}

proc Apol_Analysis_relabel::_filterTypeLists {attrib} {
    variable vals
    if {$attrib != {}} {
        set typesList {}
        if {[Apol_Types::isAttributeInPolicy $attrib]} {
            set qpol_type_datum [qpol_type_from_void $::ApolTop::qpolicy $attrib]
            set i [$qpol_type_datum get_type_iter $::ApolTop::qpolicy]
            foreach t [iter_to_list $i] {
                set t [qpol_type_from_void $t]
                lappend typesList [$t get_name $::ApolTop::qpolicy]
            }
            $i -acquire
            $i -delete
        }
        if {$typesList == {}} {
            # unknown attribute, so don't change listboxes
            return
        }
        set vals(subjects:inc) {}
        set vals(subjects:exc) {}
        foreach t $typesList {
            if {[lsearch $vals(subjects:inc_all) $t] >= 0} {
                lappend vals(subjects:inc) $t
            }
            if {[lsearch $vals(subjects:exc_all) $t] >= 0} {
                lappend vals(subjects:exc) $t
            }
        }
        set vals(subjects:inc) [lsort $vals(subjects:inc)]
        set vals(subjects:exc) [lsort $vals(subjects:exc)]
    } else {
        set vals(subjects:inc) $vals(subjects:inc_all)
        set vals(subjects:exc) $vals(subjects:exc_all)
    }
}

#################### functions that do analyses ####################

proc Apol_Analysis_relabel::_checkParams {} {
    variable vals
    variable widgets
    if {![ApolTop::is_policy_open]} {
        return "No current policy file is opened."
    }
    set type [Apol_Widget::getTypeComboboxValueAndAttrib $widgets(type)]
    if {[lindex $type 0] == {}} {
        return "No type was selected."
    }
    if {![Apol_Types::isTypeInPolicy [lindex $type 0]]} {
        return "[lindex $type 0] is not a type within the policy."
    }
    set vals(type) [lindex $type 0]
    set vals(type:attrib) [lindex $type 1]
    set use_regexp [Apol_Widget::getRegexpEntryState $widgets(regexp)]
    set regexp [Apol_Widget::getRegexpEntryValue $widgets(regexp)]
    if {$use_regexp && $regexp == {}} {
            return "No regular expression provided."
    }
    set vals(regexp:enable) $use_regexp
    set vals(regexp) $regexp
    if {$vals(advanced_enable)} {
        if {$vals(classes:inc) == {}} {
            return "At least one object class must be included."
        }
        if {$vals(mode) == "object" && $vals(subjects:inc_all) == {}} {
            return "At least one subject type must be included."
        }
    }
    return {}  ;# all parameters passed, now ready to do search
}

proc Apol_Analysis_relabel::_analyze {} {
    variable vals
    if {$vals(mode) == "object"} {
        if {$vals(mode:to) && $vals(mode:from)} {
            set mode $::APOL_RELABEL_DIR_BOTH
        } elseif {$vals(mode:to)} {
            set mode $::APOL_RELABEL_DIR_TO
        } else {
            set mode $::APOL_RELABEL_DIR_FROM
        }
    } else {
        set mode $::APOL_RELABEL_DIR_SUBJECT
    }
    if {$vals(advanced_enable) && $vals(classes:exc) != {}} {
        set classes $vals(classes:inc)
    } else {
        set classes {}
    }
    if {$vals(advanced_enable) && $vals(subjects:exc) != {}} {
        set subjects $vals(subjects:inc)
    } else {
        set subjects {}
    }
    if {$vals(regexp:enable)} {
        set regexp $vals(regexp)
    } else {
        set regexp {}
    }

    set q [new_apol_relabel_analysis_t]
    $q set_dir $::ApolTop::policy $mode
    $q set_type $::ApolTop::policy $vals(type)
    foreach c $classes {
        $q append_class $::ApolTop::policy $c
    }
    foreach s $subjects {
        $q append_subject $::ApolTop::policy $s
    }
    $q set_result_regex $::ApolTop::policy $regexp
    set results [$q run $::ApolTop::policy]
    $q -acquire
    $q -delete
    return $results
}

################# functions that control analysis output #################

proc Apol_Analysis_relabel::_createResultsDisplay {} {
    variable vals

    set f [Apol_Analysis::createResultTab "Relabel" [array get vals]]

    if {$vals(mode) == "object"} {
        if {$vals(mode:to) && $vals(mode:from)} {
            set tree_title "Type $vals(type) relabels to/from"
        } elseif {$vals(mode:to)} {
            set tree_title "Type $vals(type) relabels to"
        } else {
            set tree_title "Type $vals(type) relabels from"
        }
    } else {
        set tree_title "Subject $vals(type) relabels"
    }
    set tree_tf [TitleFrame $f.left -text $tree_title]
    pack $tree_tf -side left -expand 0 -fill y -padx 2 -pady 2
    set tres [Apol_Widget::makeTreeResults [$tree_tf getframe].res -width 24]
    pack $tres -expand 1 -fill both

    set res_tf [TitleFrame $f.right -text "Relabeling Results"]
    pack $res_tf -side left -expand 1 -fill both -padx 2 -pady 2
    set res [Apol_Widget::makeSearchResults [$res_tf getframe].res]
    $res.tb tag configure title -font {Helvetica 14 bold}
    $res.tb tag configure title_type -foreground blue -font {Helvetica 14 bold}
    $res.tb tag configure num -font {Helvetica 12 bold}
    $res.tb tag configure type_tag -foreground blue -font {Helvetica 12 bold}
    pack $res -expand 1 -fill both

    $tres.tree configure -selectcommand [list Apol_Analysis_relabel::_treeSelect $res]
    return $f
}

proc Apol_Analysis_relabel::_treeSelect {res tree node} {
    if {$node != {}} {
        $res.tb configure -state normal
        $res.tb delete 0.0 end
        set data [$tree itemcget $node -data]
        if {[string index $node 0] == "o"} {
            _renderResultsRuleObject $res $tree $node $data
        } elseif {[string index $node 0] == "s"} {
            _renderResultsRuleSubject $res $tree $node $data
        } else {
            # an informational node, whose data has already been rendered
            eval $res.tb insert end $data
        }
        $res.tb configure -state disabled
    }
}

proc Apol_Analysis_relabel::_clearResultsDisplay {f} {
    variable vals
    Apol_Widget::clearSearchTree [$f.left getframe].res
    set res [$f.right getframe].res
    Apol_Widget::clearSearchResults $res
    Apol_Analysis::setResultTabCriteria [array get vals]
}

proc Apol_Analysis_relabel::_renderResults {f results} {
    variable vals

    set tree [[$f.left getframe].res getframe].tree
    set res [$f.right getframe].res

    $tree insert end root top -text $vals(type) -open 1 -drawcross auto
    if {$vals(mode) == "object"} {
        set top_text [_renderResultsObject $results $tree]
    } else {  ;# subject mode
        set top_text [_renderResultsSubject $results $tree]
    }
    $tree itemconfigure top -data $top_text
    $tree selection set top
    $tree opentree top
    $tree see top
}

proc Apol_Analysis_relabel::_result_type_sort {a b} {
    set t1 [[$a get_result_type] get_name $::ApolTop::qpolicy]
    set t2 [[$b get_result_type] get_name $::ApolTop::qpolicy]
    string compare $t1 $t2
}

proc Apol_Analysis_relabel::_renderResultsObject {results tree} {
    variable vals
    if {$vals(mode:from) && $vals(mode:to)} {
        set dir both
    } elseif {$vals(mode:to)} {
        set dir to
    } else {
        set dir from
    }

    foreach r [lsort -command _result_type_sort [relabel_result_vector_to_list $results]] {
        set type [[$r get_result_type] get_name $::ApolTop::qpolicy]
        set to [relabel_result_pair_vector_to_list [$r get_to]]
        set from [relabel_result_pair_vector_to_list [$r get_from]]
        set both [relabel_result_pair_vector_to_list [$r get_both]]
        set pairs {}
        foreach pair [concat $to $from $both] {
            set intermed [[$pair get_intermediate_type] get_name $::ApolTop::qpolicy]
            lappend pairs [list [$pair get_ruleA] [$pair get_ruleB] $intermed]
        }
        set pairs [lsort -unique $pairs]
        $tree insert end top o:$dir:\#auto -text $type -data $pairs
    }

    set top_text [list "Direct Relabel Analysis: " title]
    switch -- $dir {
        both { lappend top_text "Starting/Ending Type: " title }
        to   { lappend top_text "Ending Type: " title }
        from { lappend top_text "Starting Type: " title }
    }
    lappend top_text $vals(type) title_type \
        "\n\n" title \
        $vals(type) type_tag
    if {[$results get_size]} {
        switch -- $dir {
            both { lappend top_text " can be relabeled to and from " {} }
            to   { lappend top_text " can be relabeled to " {} }
            from { lappend top_text " can be relabeled from " {} }
        }
        lappend top_text [$results get_size] num \
            " type(s).\n\n" {} \
            "This tab provides the results of a Direct Relabel Analysis beginning\n" {}
        switch -- $dir {
            both { lappend top_text "with the starting/ending" {} }
            to   { lappend top_text "with the starting" {} }
            from { lappend top_text "with the ending" {} }
        }
        lappend top_text " type above. The results of the analysis are\n" {} \
            "presented in tree form with the root of the tree (this node) being the\n" {} \
            "starting point for the analysis.\n\n" {} \
            "Each child node in the tree represents a type in the current policy\n" {} \
            "to/from which relabeling is allowed (depending on you selection\n" {} \
            "above)." {}
    } else {
        switch -- $dir {
            both { lappend top_text " cannot be relabeled to/from any type." {} }
            to   { lappend top_text " cannot be relabeled to any type." {} }
            from { lappend top_text " cannot be relabeled from any type." {} }
        }
    }
}

proc Apol_Analysis_relabel::_renderResultsRuleObject {res tree node data} {
    set header [list [$tree itemcget top -text] title_type]
    lappend header " can be relabeled:\n" {}
    eval $res.tb insert end $header

    set dir [lindex [split $node :] 1]
    set target_type [$tree itemcget $node -text]
    foreach rule_pairs $data {
        set class [[[lindex $rule_pairs 0] get_object_class $::ApolTop::qpolicy] get_name $::ApolTop::qpolicy]
        lappend classes($class) $rule_pairs
    }

    foreach key [lsort [array names classes]] {
        $res.tb configure -state normal
        $res.tb insert end "\n$key:\n" title
        foreach rule_pairs [lsort -index 2 $classes($key)] {
            foreach {a_rule b_rule intermed} $rule_pairs {break}

            # determine direction of relabelling
            if {$dir == "to" || $dir == "from"} {
                set dir_string $dir
            } else {
                set i [$a_rule get_perm_iter $::ApolTop::qpolicy]
                set a_perms [iter_to_str_list $i]
                $i -acquire
                $i -delete
                set i [$b_rule get_perm_iter $::ApolTop::qpolicy]
                set b_perms [iter_to_str_list $i]
                $i -acquire
                $i -delete

                if {[lsearch $a_perms "relabelto"] >= 0 && \
                        [lsearch $a_perms "relabelfrom"] >= 0 && \
                        [lsearch $b_perms "relabelto"] >= 0 && \
                        [lsearch $b_perms "relabelfrom"] >= 0} {
                    set dir_string "to and from"
                } elseif {[lsearch $a_perms "relabelto"] >= 0 &&
                          [lsearch $b_perms "relabelfrom"] >= 0} {
                    set dir_string "to"
                } else {
                    set dir_string "from"
                }
            }

            $res.tb configure -state normal
            $res.tb insert end "\n  $dir_string " num \
                $target_type type_tag \
                " by " {} \
                $intermed type_tag \
                "\n" {}

            set v [new_apol_vector_t]
            $v append $a_rule
            Apol_Widget::appendSearchResultRules $res 6 $v qpol_avrule_from_void
            $v -acquire
            $v -delete
            if {$a_rule != $b_rule} {
                set v [new_apol_vector_t]
                $v append $b_rule
                Apol_Widget::appendSearchResultRules $res 6 $v qpol_avrule_from_void
                $v -acquire
                $v -delete
            }
        }
    }
}

proc Apol_Analysis_relabel::_renderResultsSubject {results tree} {
    variable vals
    set to_count 0
    set from_count 0

    foreach r [relabel_result_vector_to_list $results] {
        set type [[$r get_result_type] get_name $::ApolTop::qpolicy]
        set to [relabel_result_pair_vector_to_list [$r get_to]]
        set from [relabel_result_pair_vector_to_list [$r get_from]]
        set both [relabel_result_pair_vector_to_list [$r get_both]]

        foreach pair [concat $to $both] {
            lappend to_types($type) [$pair get_ruleA]
        }
        foreach pair [concat $from $both] {
            lappend from_types($type) [$pair get_ruleA]
        }

    }

    set to_count [llength [array names to_types]]
    if {$to_count} {
        set to_text [list $vals(type) title_type " can relabel to " {} ]
        lappend to_text $to_count num \
            " type(s). Open the subtree of this item to view the list of types." {}
        $tree insert end top to -text "To" -data $to_text -drawcross auto
        foreach type [lsort [array names to_types]] {
            set rules [lsort -unique $to_types($type)]
            $tree insert end to s\#auto -text $type -data [list to $rules]
        }
    }
    set from_count [llength [array names from_types]]
    if {$from_count} {
        set from_text [list $vals(type) title_type " can relabel from " {} ]
        lappend from_text $from_count num \
            " type(s). Open the subtree of this item to view the list of types." {}
        $tree insert end top from -text "From" -data $from_text -drawcross auto
        foreach type [lsort [array names from_types]] {
            set rules [lsort -unique $from_types($type)]
            $tree insert end from s\#auto -text $type -data [list from $rules]
        }
    }

    set top_text [list "Direct Relabel Analysis: Subject: " title]
    lappend top_text $vals(type) title_type \
        "\n\n" title \
        $vals(type) type_tag
    if {$to_count + $from_count} {
        lappend top_text " can relabel to " {} \
            $to_count num \
            " type(s) and relabel from " {} \
            $from_count num \
            " type(s).\n\n" {} \
            "This tab provides the results of a Direct Relabel Analysis for the\n" {} \
            "subject above. The results of the analysis are presented in tree form\n" {} \
            "with the root of the tree (this node) being the starting point for the\n" {} \
            "analysis.\n\n" {} \
            "Each child node in the To and From subtrees represents a type in the\n" {} \
            "current policy which the chosen subject can relabel." {}
    } else {
        lappend top_text " does not relabel to or from any type as a subject." {}
    }
}

proc Apol_Analysis_relabel::_renderResultsRuleSubject {res tree node data} {
    foreach {dir rules} $data {break}
    set header [list [$tree itemcget top -text] title_type]
    lappend header " can relabel $dir " {} \
        [$tree itemcget $node -text] title_type \
        "\n\n" {}
    eval $res.tb insert end $header
    set v [new_apol_vector_t]
    foreach r $rules {
        $v append $r
    }
    Apol_Widget::appendSearchResultRules $res 0 $v qpol_avrule_from_void
    $v -acquire
    $v -delete
}<|MERGE_RESOLUTION|>--- conflicted
+++ resolved
@@ -1,26 +1,8 @@
-<<<<<<< HEAD
-=======
-#############################################################
-#  relabel_module.tcl
-# -----------------------------------------------------------
->>>>>>> af8052ad
 #  Copyright (C) 2003-2007 Tresys Technology, LLC
 #  This program is free software; you can redistribute it and/or modify
 #  it under the terms of the GNU General Public License as published by
 #  the Free Software Foundation; either version 2 of the License, or
 #  (at your option) any later version.
-<<<<<<< HEAD
-=======
-#
-#  This program is distributed in the hope that it will be useful,
-#  but WITHOUT ANY WARRANTY; without even the implied warranty of
-#  MERCHANTABILITY or FITNESS FOR A PARTICULAR PURPOSE.  See the
-#  GNU General Public License for more details.
-#
-#  You should have received a copy of the GNU General Public License
-#  along with this program; if not, write to the Free Software
-#  Foundation, Inc., 51 Franklin St, Fifth Floor, Boston, MA  02110-1301  USA
->>>>>>> af8052ad
 #
 #  This program is distributed in the hope that it will be useful,
 #  but WITHOUT ANY WARRANTY; without even the implied warranty of
@@ -371,7 +353,7 @@
     set attrib_enable [checkbutton $attrib.ae -anchor w \
                            -text "Filter by attribute" \
                            -variable Apol_Analysis_relabel::vals(subjects:attribenable)]
-    set attrib_box [ComboBox $attrib.ab -autopost 1 -entrybg [Apol_Prefs::getPref active_bg] -width 16 \
+    set attrib_box [ComboBox $attrib.ab -autopost 1 -entrybg white -width 16 \
                         -values $Apol_Types::attriblist \
                         -textvariable Apol_Analysis_relabel::vals(subjects:attrib)]
     $attrib_enable configure -command \
@@ -633,8 +615,11 @@
     }
     set tree_tf [TitleFrame $f.left -text $tree_title]
     pack $tree_tf -side left -expand 0 -fill y -padx 2 -pady 2
-    set tres [Apol_Widget::makeTreeResults [$tree_tf getframe].res -width 24]
-    pack $tres -expand 1 -fill both
+    set sw [ScrolledWindow [$tree_tf getframe].sw -auto both]
+    set tree [Tree [$sw getframe].tree -width 24 -redraw 1 -borderwidth 0 \
+                  -highlightthickness 0 -showlines 1 -padx 0 -bg white]
+    $sw setwidget $tree
+    pack $sw -expand 1 -fill both
 
     set res_tf [TitleFrame $f.right -text "Relabeling Results"]
     pack $res_tf -side left -expand 1 -fill both -padx 2 -pady 2
@@ -645,7 +630,7 @@
     $res.tb tag configure type_tag -foreground blue -font {Helvetica 12 bold}
     pack $res -expand 1 -fill both
 
-    $tres.tree configure -selectcommand [list Apol_Analysis_relabel::_treeSelect $res]
+    $tree configure -selectcommand [list Apol_Analysis_relabel::_treeSelect $res]
     return $f
 }
 
@@ -668,8 +653,10 @@
 
 proc Apol_Analysis_relabel::_clearResultsDisplay {f} {
     variable vals
-    Apol_Widget::clearSearchTree [$f.left getframe].res
+
+    set tree [[$f.left getframe].sw getframe].tree
     set res [$f.right getframe].res
+    $tree delete [$tree nodes root]
     Apol_Widget::clearSearchResults $res
     Apol_Analysis::setResultTabCriteria [array get vals]
 }
@@ -677,7 +664,7 @@
 proc Apol_Analysis_relabel::_renderResults {f results} {
     variable vals
 
-    set tree [[$f.left getframe].res getframe].tree
+    set tree [[$f.left getframe].sw getframe].tree
     set res [$f.right getframe].res
 
     $tree insert end root top -text $vals(type) -open 1 -drawcross auto
