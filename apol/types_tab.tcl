# Copyright (C) 2001-2007 Tresys Technology, LLC
#  This program is free software; you can redistribute it and/or modify
#  it under the terms of the GNU General Public License as published by
#  the Free Software Foundation; either version 2 of the License, or
#  (at your option) any later version.
#
#  This program is distributed in the hope that it will be useful,
#  but WITHOUT ANY WARRANTY; without even the implied warranty of
#  MERCHANTABILITY or FITNESS FOR A PARTICULAR PURPOSE.  See the
#  GNU General Public License for more details.
#
#  You should have received a copy of the GNU General Public License
#  along with this program; if not, write to the Free Software
#  Foundation, Inc., 51 Franklin St, Fifth Floor, Boston, MA  02110-1301  USA

namespace eval Apol_Types {
    variable typelist {}
    variable attriblist {}
    variable opts
    variable widgets
}

proc Apol_Types::create {tab_name nb} {
    variable opts
    variable widgets

    _initializeVars

    set frame [$nb insert end $tab_name -text "Types"]
    set pw1   [PanedWindow $frame.pw -side top]
    set left_pane   [$pw1 add -weight 0]
    set center_pane [$pw1 add -weight 1]
    set tpane [frame $left_pane.t]
    set apane [frame $left_pane.a]

    set tbox [TitleFrame $tpane.tbox -text "Types"]
    set abox [TitleFrame $apane.abox -text "Attributes"]
    set obox [TitleFrame $center_pane.obox -text "Search Options"]
    set rbox [TitleFrame $center_pane.rbox -text "Search Results"]

    pack $obox -side top -expand 0 -fill both -padx 2
    pack $rbox -expand yes -fill both -padx 2
    pack $tbox -fill both -expand yes
    pack $abox -fill both -expand yes
    pack $pw1 -fill both -expand yes
    pack $tpane -fill both -expand 1
    pack $apane -fill both -expand 1

    set tlistbox [Apol_Widget::makeScrolledListbox [$tbox getframe].types \
                      -height 10 -width 20 -listvar Apol_Types::typelist]
    Apol_Widget::setListboxCallbacks $tlistbox \
        {{"Show Type Info" {Apol_Types::_popupTypeInfo type}}}
    pack $tlistbox -expand 1 -fill both

    set alistbox [Apol_Widget::makeScrolledListbox [$abox getframe].attribs \
                      -height 5 -width 20 -listvar Apol_Types::attriblist]
    Apol_Widget::setListboxCallbacks $alistbox {{"Show Attribute Info" {Apol_Types::_popupTypeInfo attrib}}}
    pack $alistbox -expand 1 -fill both

    set ofm [$obox getframe]
    set fm_types_select [frame $ofm.to]
    set fm_attribs_select [frame $ofm.ao]
    pack $fm_types_select $fm_attribs_select -side left -padx 4 -pady 2 -anchor nw

    set types_select [checkbutton $fm_types_select.type -text "Show types" -variable Apol_Types::opts(types)]
    set typeattribs [checkbutton $fm_types_select.typeattribs -text "Include attributes" \
	-variable Apol_Types::opts(types:show_attribs)]
    pack $types_select -anchor w
    pack $typeattribs -anchor w -padx 8
    trace add variable Apol_Types::opts(types) write \
        [list Apol_Types::_toggleCheckbuttons $typeattribs]

    set attribs_select [checkbutton $fm_attribs_select.type -text "Show attributes" \
	-variable Apol_Types::opts(attribs)]
    set a_types [checkbutton $fm_attribs_select.types -text "Include types" \
	-variable Apol_Types::opts(attribs:show_types) -state disabled]
    set a_typeattribs [checkbutton $fm_attribs_select.typeattribs -text "Include types' attributes" \
	-variable Apol_Types::opts(attribs:show_attribs) -state disabled]
    pack $attribs_select -anchor w
    pack $a_types $a_typeattribs -anchor w -padx 8
    trace add variable Apol_Types::opts(attribs) write \
        [list Apol_Types::_toggleCheckbuttons [list $a_typeattribs $a_types]]

    set widgets(regexp) [Apol_Widget::makeRegexpEntry $ofm.regexpf]
    Apol_Widget::setRegexpEntryState $widgets(regexp) 1

    pack $widgets(regexp) -side left -padx 4 -pady 2 -anchor nw

    set ok [button $ofm.ok -text OK -width 6 -command Apol_Types::_searchTypes]
    pack $ok -side right -padx 5 -pady 5 -anchor ne

    set widgets(results) [Apol_Widget::makeSearchResults [$rbox getframe].results]
    pack $widgets(results) -expand yes -fill both

    return $frame
}

proc Apol_Types::open {ppath} {
    set q [new_apol_type_query_t]
    set v [$q run $::ApolTop::policy]
    $q -acquire
    $q -delete
    variable typelist [lsort [type_vector_to_list $v]]
    $v -acquire
    $v -delete

    set q [new_apol_attr_query_t]
    set v [$q run $::ApolTop::policy]
    $q -acquire
    $q -delete
    variable attriblist [lsort [attr_vector_to_list $v]]
    $v -acquire
    $v -delete
}

proc Apol_Types::close {} {
    variable widgets

    _initializeVars
    set Apol_Types::typelist {}
    set Apol_Types::attriblist {}
    Apol_Widget::clearSearchResults $widgets(results)
}

proc Apol_Types::getTextWidget {} {
    variable widgets
    return $widgets(results).tb
}

# Given a type or alias name, return non-zero if that type/alias is
# within the policy.  If no policy has been loaded then return zero.
proc Apol_Types::isTypeInPolicy {type} {
    if {![ApolTop::is_policy_open]} {
        return 0
    }
    set q [new_apol_type_query_t]
    $q set_type $::ApolTop::policy $type
    set v [$q run $::ApolTop::policy]
    $q -acquire
    $q -delete
    if {$v == "NULL" || [$v get_size] == 0} {
        set retval 0
    } else {
        set retval 1
    }
    $v -acquire
    $v -delete
    set retval
}

# Given an attribute name, return non-zero if that attribute is within
# the loaded policy.  If no policy has been loaded then return zero.
proc Apol_Types::isAttributeInPolicy {attrib} {
    variable attriblist
    if {[ApolTop::is_policy_open] && [lsearch $attriblist $attrib] >= 0} {
        return 1
    }
    return 0
}

# Return a sorted list of all type names (not attributes nor aliases)
# within the current policy.  If no policy is open then return an
# empty list.
proc Apol_Types::getTypes {} {
    variable typelist
    set typelist
}

# Return a list of all attribute names within the current policy.  If
# no policy is open then return an empty list.
proc Apol_Types::getAttributes {} {
    variable attriblist
    set attriblist
}

#### private functions below ####

proc Apol_Types::_initializeVars {} {
    variable opts
    array set opts {
        types 1    types:show_attribs 1  types:show_aliases 1
        attribs 0  attribs:show_types 1  attribs:show_attribs 1
    }
}

<<<<<<< HEAD
proc Apol_Types::_toggleCheckbuttons {w name1 name2 op} {
    variable opts
    variable widgets
    if {$opts($name2)} {
        foreach x $w {
            $x configure -state normal
        }
    } else {
        foreach x $w {
            $x configure -state disabled
        }
    }
    if {!$opts(types) && !$opts(attribs)} {
        Apol_Widget::setRegexpEntryState $widgets(regexp) 0
    } else {
        Apol_Widget::setRegexpEntryState $widgets(regexp) 1
    }
}

proc Apol_Types::_popupTypeInfo {which ta} {
    if {[Apol_File_Contexts::is_db_loaded]} {
        set entry_vector [Apol_File_Contexts::get_fc_files_for_ta $which $ta]
        set index_file_loaded 1
    } else {
        set entry_vector {}
        set index_file_loaded 0
    }
=======
proc Apol_Types::set_Focus_to_Text {} {
    focus $Apol_Types::widgets(results)
}
>>>>>>> af8052ad

    if {$which == "type"} {
        set info_ta [_renderType $ta 1 1]
    } else {
<<<<<<< HEAD
        set info_ta [_renderAttrib $ta 1 0]
=======
        set info_ta [renderAttrib [lindex [apol_GetAttribs $ta 0] 0] 1 0]
    }
    if {$ApolTop::libsefs == 1 && [Apol_File_Contexts::is_db_loaded]} {
        set info_fc [Apol_File_Contexts::get_fc_files_for_ta $which $ta]
        set index_file_loaded 1
>>>>>>> af8052ad
    }

    set w .ta_infobox
    destroy $w

<<<<<<< HEAD
    set w [Dialog .ta_infobox -cancel 0 -default 0 -modal none -parent . -separator 1 -title $ta]
    $w add -text "Close" -command [list destroy $w]

    set notebook [NoteBook [$w getframe].nb]
    pack $notebook -expand 1 -fill both

    set ta_info_tab [$notebook insert end ta_info_tab]
    set fc_info_tab [$notebook insert end fc_info_tab -text "Files"]
=======
    toplevel $w
    wm title $w $ta

    set top_f [frame $w.top_f]
    set bot_f [frame $w.bot_f]
    set notebook [NoteBook $top_f.nb]

    set ta_info_tab [$notebook insert end ta_info_tab]
    if {$ApolTop::libsefs == 1} {
        set fc_info_tab [$notebook insert end fc_info_tab -text "Files"]
    }
>>>>>>> af8052ad

    if {$which == "type"} {
        $notebook itemconfigure ta_info_tab -text "Attributes"
    } else {
        $notebook itemconfigure ta_info_tab -text "Types"
    }
<<<<<<< HEAD
    set sw [ScrolledWindow [$notebook getframe ta_info_tab].sw -scrollbar both -auto both]
    set text [text [$sw getframe].text -wrap none -font {helvetica 10} -bg [Apol_Prefs::getPref active_bg]]
    $sw setwidget $text
    pack $sw -expand 1 -fill both
    $text insert 0.0 $info_ta
    $text configure -state disabled

    if {$which != "type"} {
        set l [label [$notebook getframe fc_info_tab].l \
                   -text "Files labeled with types that are members of this attribute:" \
                   -justify left]
        pack $l -anchor nw
=======
    set s_ta [ScrolledWindow [$notebook getframe ta_info_tab].s_ta  -scrollbar both -auto both]
    set f_ta [text [$s_ta getframe].f -font {helvetica 10} -wrap none -width 35 -height 10 -bg white]
    $s_ta setwidget $f_ta

    if {$ApolTop::libsefs == 1} {
        if {$which != "type"} {
            set lbl [Label [$notebook getframe fc_info_tab].lbl \
                         -text "Files labeled with types that are members of this attribute:" \
                         -justify left]
        }
        set s_fc [ScrolledWindow [$notebook getframe fc_info_tab].s_fc  -scrollbar both -auto both]
        set f_fc [text [$s_fc getframe].f -font {helvetica 10} -wrap none -width 35 -height 10 -bg white]
        $s_fc setwidget $f_fc
>>>>>>> af8052ad
    }
    set sw [ScrolledWindow [$notebook getframe fc_info_tab].sw -scrollbar both -auto both]
    set fc_text [text [$sw getframe].text -wrap none -font {helvetica 10} -bg [Apol_Prefs::getPref active_bg]]
    $sw setwidget $fc_text
    pack $sw -expand 1 -fill both

    $notebook raise [$notebook page 0]
<<<<<<< HEAD

    if {$index_file_loaded} {
        if {$entry_vector != {}} {
            set num [$entry_vector get_size]
            $fc_text insert 1.0 "Number of files: $num\n\n"
            for {set i 0} {$i < $num} {incr i} {
                set entry [sefs_entry_from_void [$entry_vector get_element $i]]
                $fc_text insert end "[$entry toString]\n"
=======
    $f_ta insert 0.0 $info_ta
    $f_ta configure -state disabled

    if {$ApolTop::libsefs == 1} {
        if {$which != "type"} {
            pack $lbl -side top -side top -anchor nw
        }
        pack $s_fc -fill both -expand yes -side top
        if {$index_file_loaded} {
            if {$info_fc != ""} {
                set num 0
                foreach item $info_fc {
                    foreach {ctxt class path} $item {}
                    $f_fc insert end "$ctxt\t     $class\t     $path\n"
                    incr num
                }
                $f_fc insert 1.0 "Number of files: $num\n\n"
            } else {
                $f_fc insert end "No files found."
>>>>>>> af8052ad
            }
            $entry_vector -delete
        } else {
            $fc_text insert end "No files found."
        }
    } else {
        $fc_text insert 0.0 "No index file is loaded.  Load an index file through the File Context tab."
    }
<<<<<<< HEAD
    $fc_text configure -state disabled

    $w draw {} 0 400x400
=======

    wm geometry $w 400x400
    wm deiconify $w
    wm protocol $w WM_DELETE_WINDOW [list destroy $w]
    raise $w
}

##############################################################
# ::search
#	- Search text widget for a string
#
proc Apol_Types::search { str case_Insensitive regExpr srch_Direction } {
    variable widgets
    ApolTop::textSearch $widgets(results).tb $str $case_Insensitive $regExpr $srch_Direction
>>>>>>> af8052ad
}

proc Apol_Types::_searchTypes {} {
    variable widgets
    variable opts

    Apol_Widget::clearSearchResults $widgets(results)
    if {![ApolTop::is_policy_open]} {
        tk_messageBox -icon error -type ok -title "Error" -message "No current policy file is opened."
        return
    }
    if {$opts(types) == 0 && $opts(attribs) == 0} {
        tk_messageBox -icon error -type ok -title "Error" -message "No search options provided."
        return
    }
    set use_regexp [Apol_Widget::getRegexpEntryState $widgets(regexp)]
    set regexp [Apol_Widget::getRegexpEntryValue $widgets(regexp)]
    if {$use_regexp} {
        if {$regexp == {}} {
            tk_messageBox -icon error -type ok -title "Error" -message "No regular expression provided."
            return
        }
    } else {
        set regexp {}
    }

    set results {}
    if {$opts(types)} {
        set q [new_apol_type_query_t]
        $q set_type $::ApolTop::policy $regexp
        $q set_regex $::ApolTop::policy $use_regexp
        set v [$q run $::ApolTop::policy]
        $q -acquire
        $q -delete
        set types_data [type_vector_to_list $v]
        $v -acquire
        $v -delete
        append results "TYPES ([llength $types_data]):\n\n"
        foreach t [lsort $types_data] {
            append results "[_renderType $t $opts(types:show_attribs) $opts(types:show_aliases)]\n"
        }
    }
    if {$opts(attribs)} {
        set q [new_apol_attr_query_t]
        $q set_attr $::ApolTop::policy $regexp
        $q set_regex $::ApolTop::policy $use_regexp
        set v [$q run $::ApolTop::policy]
        $q -acquire
        $q -delete
        set attribs_data [attr_vector_to_list $v]
        $v -acquire
        $v -delete
        if {$opts(types)} {
            append results "\n\n"
        }
        append results "ATTRIBUTES ([llength $attribs_data]):\n\n"
        foreach a [lsort $attribs_data] {
            append results "[_renderAttrib $a $opts(attribs:show_types) $opts(attribs:show_attribs)]\n"
        }
    }
    Apol_Widget::appendSearchResultText $widgets(results) $results
}

proc Apol_Types::_renderType {type_name show_attribs show_aliases} {
    set qpol_type_datum [new_qpol_type_t $::ApolTop::qpolicy $type_name]
    set aliases {}
    set attribs {}
    set i [$qpol_type_datum get_alias_iter $::ApolTop::qpolicy]
    set aliases [iter_to_str_list $i]
    $i -acquire
    $i -delete
    set i [$qpol_type_datum get_attr_iter $::ApolTop::qpolicy]
    foreach a [iter_to_list $i] {
        set a [qpol_type_from_void $a]
        lappend attribs [$a get_name $::ApolTop::qpolicy]
    }
    $i -acquire
    $i -delete

    set text "$type_name"
    if {$show_aliases && [llength $aliases] > 0} {
        append text " alias [list $aliases]"
    }
    if {$show_attribs} {
        append text " ([llength $attribs] attribute"
        if {[llength $attribs] != 1} {
            append text s
        }
        append text ")\n"
        foreach a [lsort $attribs] {
            append text "    $a\n"
        }
    }
    return $text
}

proc Apol_Types::_renderAttrib {attrib_name show_types show_attribs} {
    set qpol_type_datum [new_qpol_type_t $::ApolTop::qpolicy $attrib_name]

    set text "$attrib_name"
    if {$show_types} {
        set types {}
        set i [$qpol_type_datum get_type_iter $::ApolTop::qpolicy]
        foreach t [iter_to_list $i] {
            set t [qpol_type_from_void $t]
            lappend types [$t get_name $::ApolTop::qpolicy]
        }
        $i -acquire
        $i -delete
        append text " ([llength $types] type"
        if {[llength $types] != 1} {
            append text s
        }
        append text ")\n"
        foreach type_name [lsort $types] {
            append text "    $type_name"
            if {$show_attribs} {
                set t [new_qpol_type_t $::ApolTop::qpolicy $type_name]
                set this_attribs {}
                set i [$t get_attr_iter $::ApolTop::qpolicy]
                foreach a [iter_to_list $i] {
                    set a [qpol_type_from_void $a]
                    lappend this_attribs [$a get_name $::ApolTop::qpolicy]
                }
                $i -acquire
                $i -delete

                set this_attribs [lsort $this_attribs]
                # remove the entry that we know should be there
                set idx [lsearch -sorted -exact $attrib_name $this_attribs]
                append text "  { [lreplace $this_attribs $idx $idx] }"
            }
            append text "\n"
        }
    }
    return $text
<<<<<<< HEAD
=======
}

########################################################################
# ::goto_line
#	- goes to indicated line in text box
#
proc Apol_Types::goto_line { line_num } {
    variable widgets
    Apol_Widget::gotoLineSearchResults $widgets(results) $line_num
}

proc Apol_Types::create {nb} {
    variable opts
    variable widgets

    initializeVars
    # Layout frames
    set frame [$nb insert end $ApolTop::types_tab -text "Types"]
    set pw1   [PanedWindow $frame.pw -side top]
    set left_pane   [$pw1 add -weight 0]
    set center_pane [$pw1 add -weight 1]
    set tpane [frame $left_pane.t]
    set apane [frame $left_pane.a]

    # Major subframes
    set tbox [TitleFrame $tpane.tbox -text "Types"]
    set abox [TitleFrame $apane.abox -text "Attributes"]
    set obox [TitleFrame $center_pane.obox -text "Search Options"]
    set rbox [TitleFrame $center_pane.rbox -text "Search Results"]

    # Placing layout frames and major subframes
    pack $obox -side top -expand 0 -fill both -padx 2
    pack $rbox -expand yes -fill both -padx 2
    pack $tbox -fill both -expand yes
    pack $abox -fill both -expand yes
    pack $pw1 -fill both -expand yes
    pack $tpane -fill both -expand 1
    pack $apane -fill both -expand 1

    # Types listbox
    set tlistbox [Apol_Widget::makeScrolledListbox [$tbox getframe].types \
                      -height 10 -width 20 -listvar Apol_Types::typelist]
    Apol_Widget::setListboxCallbacks $tlistbox \
        {{"Show Type Info" {Apol_Types::popupTypeInfo type}}}
    pack $tlistbox -expand 1 -fill both

    # Attributes listbox
    set alistbox [Apol_Widget::makeScrolledListbox [$abox getframe].attribs \
                      -height 5 -width 20 -listvar Apol_Types::attriblist]
    Apol_Widget::setListboxCallbacks $alistbox {{"Show Attribute Info" {Apol_Types::popupTypeInfo attrib}}}
    pack $alistbox -expand 1 -fill both

    # Search options section
    set ofm [$obox getframe]
    set fm_types_select [frame $ofm.to]
    set fm_attribs_select [frame $ofm.ao]
    pack $fm_types_select $fm_attribs_select -side left -padx 4 -pady 2 -anchor nw

    set types_select [checkbutton $fm_types_select.type -text "Show types" -variable Apol_Types::opts(types)]
    set typeattribs [checkbutton $fm_types_select.typeattribs -text "Include attributes" \
	-variable Apol_Types::opts(types:show_attribs)]
    pack $types_select -anchor w
    pack $typeattribs -anchor w -padx 8
    trace add variable Apol_Types::opts(types) write \
        [list Apol_Types::toggleCheckbuttons $typeattribs]

    set attribs_select [checkbutton $fm_attribs_select.type -text "Show attributes" \
	-variable Apol_Types::opts(attribs)]
    set a_types [checkbutton $fm_attribs_select.types -text "Include types" \
	-variable Apol_Types::opts(attribs:show_types) -state disabled]
    set a_typeattribs [checkbutton $fm_attribs_select.typeattribs -text "Include types' attributes" \
	-variable Apol_Types::opts(attribs:show_attribs) -state disabled]
    pack $attribs_select -anchor w
    pack $a_types $a_typeattribs -anchor w -padx 8
    trace add variable Apol_Types::opts(attribs) write \
        [list Apol_Types::toggleCheckbuttons [list $a_typeattribs $a_types]]

    set widgets(regexp) [Apol_Widget::makeRegexpEntry $ofm.regexpf]
    Apol_Widget::setRegexpEntryState $widgets(regexp) 1

    pack $widgets(regexp) -side left -padx 4 -pady 2 -anchor nw

    set ok [button $ofm.ok -text OK -width 6 -command Apol_Types::searchTypes]
    pack $ok -side right -padx 5 -pady 5 -anchor ne

    # Display results window
    set widgets(results) [Apol_Widget::makeSearchResults [$rbox getframe].results]
    pack $widgets(results) -expand yes -fill both

    return $frame
}

proc Apol_Types::toggleCheckbuttons {w name1 name2 op} {
    variable opts
    variable widgets
    if {$opts($name2)} {
        foreach x $w {
            $x configure -state normal
        }
    } else {
        foreach x $w {
            $x configure -state disabled
        }
    }
    if {!$opts(types) && !$opts(attribs)} {
        Apol_Widget::setRegexpEntryState $widgets(regexp) 0
    } else {
        Apol_Widget::setRegexpEntryState $widgets(regexp) 1
    }
>>>>>>> af8052ad
}<|MERGE_RESOLUTION|>--- conflicted
+++ resolved
@@ -183,7 +183,6 @@
     }
 }
 
-<<<<<<< HEAD
 proc Apol_Types::_toggleCheckbuttons {w name1 name2 op} {
     variable opts
     variable widgets
@@ -211,30 +210,16 @@
         set entry_vector {}
         set index_file_loaded 0
     }
-=======
-proc Apol_Types::set_Focus_to_Text {} {
-    focus $Apol_Types::widgets(results)
-}
->>>>>>> af8052ad
 
     if {$which == "type"} {
         set info_ta [_renderType $ta 1 1]
     } else {
-<<<<<<< HEAD
         set info_ta [_renderAttrib $ta 1 0]
-=======
-        set info_ta [renderAttrib [lindex [apol_GetAttribs $ta 0] 0] 1 0]
-    }
-    if {$ApolTop::libsefs == 1 && [Apol_File_Contexts::is_db_loaded]} {
-        set info_fc [Apol_File_Contexts::get_fc_files_for_ta $which $ta]
-        set index_file_loaded 1
->>>>>>> af8052ad
     }
 
     set w .ta_infobox
     destroy $w
 
-<<<<<<< HEAD
     set w [Dialog .ta_infobox -cancel 0 -default 0 -modal none -parent . -separator 1 -title $ta]
     $w add -text "Close" -command [list destroy $w]
 
@@ -243,28 +228,14 @@
 
     set ta_info_tab [$notebook insert end ta_info_tab]
     set fc_info_tab [$notebook insert end fc_info_tab -text "Files"]
-=======
-    toplevel $w
-    wm title $w $ta
-
-    set top_f [frame $w.top_f]
-    set bot_f [frame $w.bot_f]
-    set notebook [NoteBook $top_f.nb]
-
-    set ta_info_tab [$notebook insert end ta_info_tab]
-    if {$ApolTop::libsefs == 1} {
-        set fc_info_tab [$notebook insert end fc_info_tab -text "Files"]
-    }
->>>>>>> af8052ad
 
     if {$which == "type"} {
         $notebook itemconfigure ta_info_tab -text "Attributes"
     } else {
         $notebook itemconfigure ta_info_tab -text "Types"
     }
-<<<<<<< HEAD
     set sw [ScrolledWindow [$notebook getframe ta_info_tab].sw -scrollbar both -auto both]
-    set text [text [$sw getframe].text -wrap none -font {helvetica 10} -bg [Apol_Prefs::getPref active_bg]]
+    set text [text [$sw getframe].text -wrap none -font {helvetica 10} -bg white]
     $sw setwidget $text
     pack $sw -expand 1 -fill both
     $text insert 0.0 $info_ta
@@ -275,29 +246,13 @@
                    -text "Files labeled with types that are members of this attribute:" \
                    -justify left]
         pack $l -anchor nw
-=======
-    set s_ta [ScrolledWindow [$notebook getframe ta_info_tab].s_ta  -scrollbar both -auto both]
-    set f_ta [text [$s_ta getframe].f -font {helvetica 10} -wrap none -width 35 -height 10 -bg white]
-    $s_ta setwidget $f_ta
-
-    if {$ApolTop::libsefs == 1} {
-        if {$which != "type"} {
-            set lbl [Label [$notebook getframe fc_info_tab].lbl \
-                         -text "Files labeled with types that are members of this attribute:" \
-                         -justify left]
-        }
-        set s_fc [ScrolledWindow [$notebook getframe fc_info_tab].s_fc  -scrollbar both -auto both]
-        set f_fc [text [$s_fc getframe].f -font {helvetica 10} -wrap none -width 35 -height 10 -bg white]
-        $s_fc setwidget $f_fc
->>>>>>> af8052ad
     }
     set sw [ScrolledWindow [$notebook getframe fc_info_tab].sw -scrollbar both -auto both]
-    set fc_text [text [$sw getframe].text -wrap none -font {helvetica 10} -bg [Apol_Prefs::getPref active_bg]]
+    set fc_text [text [$sw getframe].text -wrap none -font {helvetica 10} -bg white]
     $sw setwidget $fc_text
     pack $sw -expand 1 -fill both
 
     $notebook raise [$notebook page 0]
-<<<<<<< HEAD
 
     if {$index_file_loaded} {
         if {$entry_vector != {}} {
@@ -306,27 +261,6 @@
             for {set i 0} {$i < $num} {incr i} {
                 set entry [sefs_entry_from_void [$entry_vector get_element $i]]
                 $fc_text insert end "[$entry toString]\n"
-=======
-    $f_ta insert 0.0 $info_ta
-    $f_ta configure -state disabled
-
-    if {$ApolTop::libsefs == 1} {
-        if {$which != "type"} {
-            pack $lbl -side top -side top -anchor nw
-        }
-        pack $s_fc -fill both -expand yes -side top
-        if {$index_file_loaded} {
-            if {$info_fc != ""} {
-                set num 0
-                foreach item $info_fc {
-                    foreach {ctxt class path} $item {}
-                    $f_fc insert end "$ctxt\t     $class\t     $path\n"
-                    incr num
-                }
-                $f_fc insert 1.0 "Number of files: $num\n\n"
-            } else {
-                $f_fc insert end "No files found."
->>>>>>> af8052ad
             }
             $entry_vector -delete
         } else {
@@ -335,26 +269,9 @@
     } else {
         $fc_text insert 0.0 "No index file is loaded.  Load an index file through the File Context tab."
     }
-<<<<<<< HEAD
     $fc_text configure -state disabled
 
     $w draw {} 0 400x400
-=======
-
-    wm geometry $w 400x400
-    wm deiconify $w
-    wm protocol $w WM_DELETE_WINDOW [list destroy $w]
-    raise $w
-}
-
-##############################################################
-# ::search
-#	- Search text widget for a string
-#
-proc Apol_Types::search { str case_Insensitive regExpr srch_Direction } {
-    variable widgets
-    ApolTop::textSearch $widgets(results).tb $str $case_Insensitive $regExpr $srch_Direction
->>>>>>> af8052ad
 }
 
 proc Apol_Types::_searchTypes {} {
@@ -491,116 +408,4 @@
         }
     }
     return $text
-<<<<<<< HEAD
-=======
-}
-
-########################################################################
-# ::goto_line
-#	- goes to indicated line in text box
-#
-proc Apol_Types::goto_line { line_num } {
-    variable widgets
-    Apol_Widget::gotoLineSearchResults $widgets(results) $line_num
-}
-
-proc Apol_Types::create {nb} {
-    variable opts
-    variable widgets
-
-    initializeVars
-    # Layout frames
-    set frame [$nb insert end $ApolTop::types_tab -text "Types"]
-    set pw1   [PanedWindow $frame.pw -side top]
-    set left_pane   [$pw1 add -weight 0]
-    set center_pane [$pw1 add -weight 1]
-    set tpane [frame $left_pane.t]
-    set apane [frame $left_pane.a]
-
-    # Major subframes
-    set tbox [TitleFrame $tpane.tbox -text "Types"]
-    set abox [TitleFrame $apane.abox -text "Attributes"]
-    set obox [TitleFrame $center_pane.obox -text "Search Options"]
-    set rbox [TitleFrame $center_pane.rbox -text "Search Results"]
-
-    # Placing layout frames and major subframes
-    pack $obox -side top -expand 0 -fill both -padx 2
-    pack $rbox -expand yes -fill both -padx 2
-    pack $tbox -fill both -expand yes
-    pack $abox -fill both -expand yes
-    pack $pw1 -fill both -expand yes
-    pack $tpane -fill both -expand 1
-    pack $apane -fill both -expand 1
-
-    # Types listbox
-    set tlistbox [Apol_Widget::makeScrolledListbox [$tbox getframe].types \
-                      -height 10 -width 20 -listvar Apol_Types::typelist]
-    Apol_Widget::setListboxCallbacks $tlistbox \
-        {{"Show Type Info" {Apol_Types::popupTypeInfo type}}}
-    pack $tlistbox -expand 1 -fill both
-
-    # Attributes listbox
-    set alistbox [Apol_Widget::makeScrolledListbox [$abox getframe].attribs \
-                      -height 5 -width 20 -listvar Apol_Types::attriblist]
-    Apol_Widget::setListboxCallbacks $alistbox {{"Show Attribute Info" {Apol_Types::popupTypeInfo attrib}}}
-    pack $alistbox -expand 1 -fill both
-
-    # Search options section
-    set ofm [$obox getframe]
-    set fm_types_select [frame $ofm.to]
-    set fm_attribs_select [frame $ofm.ao]
-    pack $fm_types_select $fm_attribs_select -side left -padx 4 -pady 2 -anchor nw
-
-    set types_select [checkbutton $fm_types_select.type -text "Show types" -variable Apol_Types::opts(types)]
-    set typeattribs [checkbutton $fm_types_select.typeattribs -text "Include attributes" \
-	-variable Apol_Types::opts(types:show_attribs)]
-    pack $types_select -anchor w
-    pack $typeattribs -anchor w -padx 8
-    trace add variable Apol_Types::opts(types) write \
-        [list Apol_Types::toggleCheckbuttons $typeattribs]
-
-    set attribs_select [checkbutton $fm_attribs_select.type -text "Show attributes" \
-	-variable Apol_Types::opts(attribs)]
-    set a_types [checkbutton $fm_attribs_select.types -text "Include types" \
-	-variable Apol_Types::opts(attribs:show_types) -state disabled]
-    set a_typeattribs [checkbutton $fm_attribs_select.typeattribs -text "Include types' attributes" \
-	-variable Apol_Types::opts(attribs:show_attribs) -state disabled]
-    pack $attribs_select -anchor w
-    pack $a_types $a_typeattribs -anchor w -padx 8
-    trace add variable Apol_Types::opts(attribs) write \
-        [list Apol_Types::toggleCheckbuttons [list $a_typeattribs $a_types]]
-
-    set widgets(regexp) [Apol_Widget::makeRegexpEntry $ofm.regexpf]
-    Apol_Widget::setRegexpEntryState $widgets(regexp) 1
-
-    pack $widgets(regexp) -side left -padx 4 -pady 2 -anchor nw
-
-    set ok [button $ofm.ok -text OK -width 6 -command Apol_Types::searchTypes]
-    pack $ok -side right -padx 5 -pady 5 -anchor ne
-
-    # Display results window
-    set widgets(results) [Apol_Widget::makeSearchResults [$rbox getframe].results]
-    pack $widgets(results) -expand yes -fill both
-
-    return $frame
-}
-
-proc Apol_Types::toggleCheckbuttons {w name1 name2 op} {
-    variable opts
-    variable widgets
-    if {$opts($name2)} {
-        foreach x $w {
-            $x configure -state normal
-        }
-    } else {
-        foreach x $w {
-            $x configure -state disabled
-        }
-    }
-    if {!$opts(types) && !$opts(attribs)} {
-        Apol_Widget::setRegexpEntryState $widgets(regexp) 0
-    } else {
-        Apol_Widget::setRegexpEntryState $widgets(regexp) 1
-    }
->>>>>>> af8052ad
 }