--- conflicted
+++ resolved
@@ -12,7 +12,6 @@
 #  You should have received a copy of the GNU General Public License
 #  along with this program; if not, write to the Free Software
 #  Foundation, Inc., 51 Franklin St, Fifth Floor, Boston, MA  02110-1301  USA
-<<<<<<< HEAD
 
 namespace eval Apol_PolicyConf {
     variable textbox
@@ -23,7 +22,7 @@
 
     set frame [$nb insert end $tab_name -text "Policy Source"]
     set sw [ScrolledWindow $frame.sw -auto none]
-    set textbox [text [$sw getframe].text -bg [Apol_Prefs::getPref active_bg] -wrap none]
+    set textbox [text [$sw getframe].text -bg white -wrap none]
     $sw setwidget $textbox
     bind $textbox <Button-3> [list Apol_Widget::_searchresults_popup %W %x %y]
     pack $sw -expand yes -fill both
@@ -100,103 +99,4 @@
     $textbox see $line.0
     $textbox tag add sel $line.0 $line.end
     focus $textbox
-=======
-
-# TCL/TK GUI for SELinux policy analysis
-# Requires tcl and tk 8.4+, with BWidget
-
-
-##############################################################
-# ::Apol_PolicyConf
-#
-# The policy.conf Rules page
-###############################################################
-namespace eval Apol_PolicyConf {
-    variable textbox
-}
-
-proc Apol_PolicyConf::set_Focus_to_Text {} {
-    focus $Apol_PolicyConf::textbox
-    insertionMarkChanged
-}
-
-proc Apol_PolicyConf::create {nb} {
-    variable textbox
-
-    set frame [$nb insert end $ApolTop::policy_conf_tab -text "Policy Source"]
-    set sw [ScrolledWindow $frame.sw -auto none]
-    set textbox [text [$sw getframe].text -bg white -wrap none]
-    $sw setwidget $textbox
-    pack $sw -expand yes -fill both
-
-    bind $textbox <<Insertion>> Apol_PolicyConf::insertionMarkChanged
-
-    rename $textbox ::Apol_PolicyConf::real_text
-
-    # Override the textbox's command to do two things:
-    #
-    # Deny normal insert and delete commands - but still show the
-    # insertion cursor.  (Setting the state to disabled hides
-    # insertion cursor.)  Use the 'fakeinsert' and 'fakedelete'
-    # commands to make changes.
-    #
-    # Unfortunately the tk 8.4 text widget does not generate a virtual
-    # event whenever the insertion mark moves.  Thus to simulate the
-    # behavior, override the mark command to generate the event
-    # <<Insertion>> after the mark changes.
-    proc ::$textbox {cmd args} {
-        switch -- $cmd {
-            insert -
-            delete { return }
-            fakeinsert { set cmd insert }
-            fakedelete { set cmd delete }
-        }
-        set retval [uplevel 1 ::Apol_PolicyConf::real_text $cmd $args]
-        if {$cmd == "mark" && [string equal -length 10 $args "set insert"]} {
-            event generate $Apol_PolicyConf::textbox <<Insertion>>
-        }
-        return $retval
-    }
-}
-
-proc Apol_PolicyConf::insertionMarkChanged {} {
-    set lpos [$Apol_PolicyConf::textbox index insert]
-    foreach {line col} [split $lpos .] {break}
-    set ApolTop::policyConf_lineno "Line $line"
-}
-
-proc Apol_PolicyConf::open {policy_path} {
-    variable textbox
-
-    $textbox fakedelete 0.0 end
-    if {![ApolTop::is_capable "source"]} {
-        $textbox fakeinsert end "The currently loaded policy is not a source policy."
-    } else {
-        set primary_file [lindex $policy_path 1]
-        if {[catch {::open $primary_file r} f]} {
-            $textbox fakeinsert end "$primary_file does not exist or could not be read by the user."
-        } else {
-            $textbox fakeinsert end [read $f]
-            ::close $f
-        }
-    }
-    $textbox see 0.0
-    $textbox mark set insert 1.0
-}
-
-proc Apol_PolicyConf::close {} {
-    variable textbox
-    $textbox fakedelete 0.0 end
-}
-
-proc Apol_PolicyConf::search { str case_Insensitive regExpr srch_Direction } {
-    variable textbox
-
-    ApolTop::textSearch $textbox $str $case_Insensitive $regExpr $srch_Direction
-}
-
-proc Apol_PolicyConf::goto_line { line_num } {
-    variable textbox
-    ApolTop::goto_line $line_num $textbox
->>>>>>> af8052ad
 }