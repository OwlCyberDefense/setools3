--- conflicted
+++ resolved
@@ -12,18 +12,11 @@
 #  You should have received a copy of the GNU General Public License
 #  along with this program; if not, write to the Free Software
 #  Foundation, Inc., 51 Franklin St, Fifth Floor, Boston, MA  02110-1301  USA
-<<<<<<< HEAD
-=======
-
-# TCL/TK GUI for SE Linux policy analysis
-# Requires tcl and tk 8.4+, with BWidget 1.7+
->>>>>>> af8052ad
 
 namespace eval Apol_Widget {
     variable menuPopup {}
     variable infoPopup {}
     variable infoPopup2 {}
-    variable treeTextBuffer {}
     variable vars
 }
 
@@ -36,7 +29,7 @@
 # assumes that the listbox has been alphabetized.)
 proc Apol_Widget::makeScrolledListbox {path args} {
     set sw [ScrolledWindow $path -scrollbar both -auto both]
-    set lb [eval listbox $sw.lb $args -bg [Apol_Prefs::getPref active_bg] -highlightthickness 0]
+    set lb [eval listbox $sw.lb $args -bg white -highlightthickness 0]
     $sw setwidget $lb
 
     update
@@ -92,7 +85,7 @@
     set f [frame $path]
     set type_box [eval ComboBox $f.tb -helptext {{Type or select a type}} \
                       -textvariable Apol_Widget::vars($path:type) \
-                      -entrybg [Apol_Prefs::getPref active_bg] -width 20 -autopost 1 $args]
+                      -entrybg white -width 20 -autopost 1 $args]
     pack $type_box -side top -expand 1 -fill x
 
     set attrib_width [expr {[$type_box cget -width] - 4}]
@@ -100,7 +93,7 @@
                            -anchor w -text "Filter by attribute"\
                            -variable Apol_Widget::vars($path:attribenable) \
                            -command [list Apol_Widget::_attrib_enabled $path]]
-    set attrib_box [ComboBox $f.ab -autopost 1 -entrybg [Apol_Prefs::getPref active_bg] -width $attrib_width \
+    set attrib_box [ComboBox $f.ab -autopost 1 -entrybg white -width $attrib_width \
                         -textvariable Apol_Widget::vars($path:attrib)]
     trace add variable Apol_Widget::vars($path:attrib) write [list Apol_Widget::_attrib_changed $path]
     pack $attrib_enable -side top -expand 0 -fill x -anchor sw -padx 5 -pady 2
@@ -183,7 +176,7 @@
     set f [frame $path]
     set sens_box [eval ComboBox $f.sens $args \
                       -textvariable Apol_Widget::vars($path:sens) \
-                      -entrybg [Apol_Prefs::getPref active_bg] -width 16 -autopost 1]
+                      -entrybg white -width 16 -autopost 1]
     trace add variable Apol_Widget::vars($path:sens) write [list Apol_Widget::_sens_changed $path]
     pack $sens_box -side top -expand 0 -fill x
 
@@ -315,7 +308,7 @@
                 -variable Apol_Widget::vars($path:enable_regexp)]
     set regexp [eval entry $f.entry $args \
                     -textvariable Apol_Widget::vars($path:regexp) \
-                    -width 32 -state disabled -bg [Apol_Prefs::getPref disable_bg]]
+                    -width 32 -state disabled -bg $ApolTop::default_bg_color]
     trace add variable Apol_Widget::vars($path:enable_regexp) write \
         [list Apol_Widget::_toggle_regexp_check_button $regexp]
     pack $cb -side top -anchor nw
@@ -355,7 +348,7 @@
     variable vars
     array unset vars $path:*
     set sw [ScrolledWindow $path -scrollbar both -auto both]
-    set tb [eval text $sw.tb $args -bg [Apol_Prefs::getPref active_bg] -wrap none -state disabled -font [Apol_Prefs::getPref text_font]]
+    set tb [eval text $sw.tb $args -bg white -wrap none -state disabled -font $ApolTop::text_font]
     set vars($path:cursor) [$tb cget -cursor]
     bind $tb <Button-3> [list Apol_Widget::_searchresults_popup %W %x %y]
     $tb tag configure linenum -foreground blue -underline 1
@@ -412,7 +405,6 @@
 
     set num_enabled 0
     set num_disabled 0
-<<<<<<< HEAD
 
     for {set i 0} {$i < [$rule_list get_size]} {incr i} {
         set rule [$cast [$rule_list get_element $i]]
@@ -420,76 +412,6 @@
         $path.tb insert end [apol_tcl_rule_render $::ApolTop::policy $rule]
         if {[$rule get_cond $::ApolTop::qpolicy] != "NULL"} {
             if {[$rule get_is_enabled $::ApolTop::qpolicy]} {
-=======
-    foreach r $rules {
-        $path.tb insert end [string repeat " " $indent]
-        foreach {rule_type source_set target_set class perms cond_info} [apol_RenderAVRule $r] {break}
-        set text [list "$rule_type $source_set $target_set" {}]
-        if {[llength $perms] > 1} {
-            set perms "\{$perms\}"
-        }
-        lappend text " : $class $perms;" {}
-        eval $path.tb insert end $text
-        if {$cond_info != {}} {
-            if {[lindex $cond_info 0] == "enabled"} {
-                $path.tb insert end "  \[" {} "Enabled" enabled "\]"
-                incr num_enabled
-            } else {
-                $path.tb insert end "  \[" {} "Disabled" disabled "\]"
-                incr num_disabled
-            }
-        }
-        $path.tb insert end "\n"
-    }
-    $path.tb configure -state $curstate
-    list [llength $rules] $num_enabled $num_disabled
-}
-
-# Append a list of syntactic avrules, as specified by their unique
-# ids, to a search results box.  The rules will be sorted by line
-# number.  Returns the number of rules that were appended, number of
-# enabled rules, and number of disabled rules.
-proc Apol_Widget::appendSearchResultSynAVRules {path indent rules {varname {}}} {
-    set curstate [$path.tb cget -state]
-    $path.tb configure -state normal
-    if {$varname != {}} {
-        upvar $varname progressvar
-        set progressvar "Rendering [llength $rules] syntactic av rule(s)..."
-        update idletasks
-    }
-
-    set num_enabled 0
-    set num_disabled 0
-    if {[ApolTop::is_capable "line numbers"]} {
-        set do_linenums 1
-    } else {
-        set do_linenums 0
-    }
-    foreach r $rules {
-        $path.tb insert end [string repeat " " $indent]
-        foreach {rule_type source_set target_set class perms line_num cond_info} [apol_RenderSynAVRule $r] {break}
-        if {$do_linenums} {
-            set text [list \[ {} \
-                          $line_num linenum \
-                          "\] " {} \
-                          $rule_type {}]
-        } else {
-            set text [list $rule_type {}]
-        }
-        set source_set [_render_typeset $source_set]
-        set target_set [_render_typeset $target_set]
-        if {[llength $class] > 1} {
-            set class "\{$class\}"
-        }
-        lappend text " $source_set $target_set" {}
-        if {[llength $perms] > 1} {
-            set perms "\{$perms\}"
-        }
-        lappend text " : $class $perms;" {}
-        eval $path.tb insert end $text
-        if {$cond_info != {}} {
-            if {[lindex $cond_info 0] == "enabled"} {
->>>>>>> af8052ad
                 $path.tb insert end "  \[" {} "Enabled" enabled "\]"
                 incr num_enabled
             } else {
@@ -512,66 +434,14 @@
 proc Apol_Widget::appendSearchResultSynRules {path indent rule_list cast} {
     set curstate [$path.tb cget -state]
     $path.tb configure -state normal
-<<<<<<< HEAD
 
     set num_enabled 0
     set num_disabled 0
-=======
-    if {$varname != {}} {
-        upvar $varname progressvar
-        set progressvar "Sorting [llength $rule_list] semantic type rule(s)..."
-        update idletasks
-    }
-    set rules [lsort -command apol_RenderTERuleComp [lsort -unique $rule_list]]
-    if {$varname != {}} {
-        set progressvar "Rendering [llength $rules] semantic type rule(s)..."
-        update idletasks
-    }
-
-    set num_enabled 0
-    set num_disabled 0
-    foreach r $rules {
-        $path.tb insert end [string repeat " " $indent]
-        foreach {rule_type source_set target_set class default_type cond_info} [apol_RenderTERule $r] {break}
-        set text [list "$rule_type $source_set $target_set" {}]
-        lappend text " : $class $default_type;" {}
-        eval $path.tb insert end $text
-        if {$cond_info != {}} {
-            if {[lindex $cond_info 0] == "enabled"} {
-                $path.tb insert end "  \[" {} "Enabled" enabled "\]"
-                incr num_enabled
-            } else {
-                $path.tb insert end "  \[" {} "Disabled" disabled "\]"
-                incr num_disabled
-            }
-        }
-        $path.tb insert end "\n"
-    }
-    $path.tb configure -state $curstate
-    list [llength $rules] $num_enabled $num_disabled
-}
-
-# Append a list of syntactic terules, as specified by their unique
-# ids, to a search results box.  The rules will be sorted by line
-# number.  Returns the number of rules that were appended, number of
-# enabled rules, and number of disabled rules.
-proc Apol_Widget::appendSearchResultSynTERules {path indent rules {varname {}}} {
-    set curstate [$path.tb cget -state]
-    $path.tb configure -state normal
-    if {$varname != {}} {
-        upvar $varname progressvar
-        set progressvar "Rendering [llength $rules] syntactic type rule(s)..."
-        update idletasks
-    }
-    set num_enabled 0
-    set num_disabled 0
->>>>>>> af8052ad
     if {[ApolTop::is_capable "line numbers"]} {
         set do_linenums 1
     } else {
         set do_linenums 0
     }
-<<<<<<< HEAD
 
     for {set i 0} {$i < [$rule_list get_size]} {incr i} {
         set syn_rule [$cast [$rule_list get_element $i]]
@@ -585,29 +455,6 @@
         $path.tb insert end [apol_tcl_rule_render $::ApolTop::policy $syn_rule]
         if {[$syn_rule get_cond $::ApolTop::qpolicy] != "NULL"} {
             if {[$syn_rule get_is_enabled $::ApolTop::qpolicy]} {
-=======
-    foreach r $rules {
-        $path.tb insert end [string repeat " " $indent]
-        foreach {rule_type source_set target_set class default_type line_num cond_info} [apol_RenderSynTERule $r] {break}
-        if {$do_linenums} {
-            set text [list \[ {} \
-                          $line_num linenum \
-                          "\] " {} \
-                          $rule_type {}]
-        } else {
-            set text [list $rule_type {}]
-        }
-        set source_set [_render_typeset $source_set]
-        set target_set [_render_typeset $target_set]
-        if {[llength $class] > 1} {
-            set class "\{$class\}"
-        }
-        lappend text " $source_set $target_set" {}
-        lappend text " : $class $default_type;" {}
-        eval $path.tb insert end $text
-        if {$cond_info != {}} {
-            if {[lindex $cond_info 0] == "enabled"} {
->>>>>>> af8052ad
                 $path.tb insert end "  \[" {} "Enabled" enabled "\]"
                 incr num_enabled
             } else {
@@ -655,8 +502,8 @@
         $infoPopup2 add -text "Close" -command [list destroy $infoPopup2]
         set sw [ScrolledWindow [$infoPopup2 getframe].sw -auto both -scrollbar both]
         $sw configure -relief sunken
-        set text [text [$sw getframe].text -font [Apol_Prefs::getPref text_font] \
-                      -wrap none -width 75 -height 25 -bg [Apol_Prefs::getPref active_bg]]
+        set text [text [$sw getframe].text -font $ApolTop::text_font \
+                      -wrap none -width 75 -height 25 -bg white]
         $sw setwidget $text
         update
         grid propagate $sw 0
@@ -672,50 +519,6 @@
     $text delete 1.0 end
     $text insert 0.0 $info
     $text configure -state disabled
-}
-
-proc Apol_Widget::makeTreeResults {path args} {
-    variable vars
-    array unset vars $path:*
-    set sw [ScrolledWindow $path -scrollbar both -auto both]
-    set tree [eval Tree $sw.tree $args -bg [Apol_Prefs::getPref active_bg] \
-                  -redraw 1 -borderwidth 0 -highlightthickness 0 -showlines 1 \
-                  -padx 0]
-    # bind a right click to the /canvas/ part of the tree, rather than
-    # its surrounding frame
-    bind $tree.c <Button-3> [list Apol_Widget::_searchtree_popup $tree %x %y]
-    $sw setwidget $tree
-    update
-    grid propagate $sw 0
-    return $sw
-}
-
-proc Apol_Widget::clearSearchTree {path} {
-    set tree $path.tree
-    $tree delete [$tree nodes root]
-}
-
-proc Apol_Widget::copySearchTree {path} {
-    # In X, middle-click must be associated with some selected text or
-    # another.  The notion of "copying a tree" does not normally
-    # affect a selection, thus the clipboard and middle-click
-    # selection would no longer be synchronized.  Thus the solution is
-    # to create a hidden text buffer that will hold the text.  That
-    # hidden buffer can then be selected, and then its contents can be
-    # sent to the X clipboard.
-    variable treeTextBuffer
-    if {![winfo exists $treeTextBuffer]} {
-        set treeTextBuffer [text .apol_widget_tree_text_buffer]
-    }
-    $treeTextBuffer delete 0.0 end
-    $treeTextBuffer insert end "<ol>\n"
-    $treeTextBuffer insert end [_copy_searchtree_recurse $path [$path nodes root] 1]
-    $treeTextBuffer insert end "</ol>"
-
-    focus $treeTextBuffer
-    $treeTextBuffer tag add sel 1.0 end
-    clipboard clear
-    clipboard append -- [$treeTextBuffer get sel.first sel.last]
 }
 
 ########## private functions below ##########
@@ -842,9 +645,9 @@
 
 proc Apol_Widget::_toggle_regexp_check_button {path name1 name2 op} {
     if {$Apol_Widget::vars($name2)} {
-        $path configure -state normal -bg [Apol_Prefs::getPref active_bg]
-    } else {
-        $path configure -state disabled -bg [Apol_Prefs::getPref disable_bg]
+        $path configure -state normal -bg white
+    } else {
+        $path configure -state disabled -bg $ApolTop::default_bg_color
     }
 }
 
@@ -882,40 +685,4 @@
     } else {
         set typeset
     }
-}
-
-proc Apol_Widget::_searchtree_popup {path x y} {
-    if {[ApolTop::is_policy_open]} {
-        focus $path
-        # create a global popup menu widget if one does not already exist
-        variable menuPopup
-        if {![winfo exists $menuPopup]} {
-            set menuPopup [menu .apol_widget_menu_popup -tearoff 0]
-        }
-        set callbacks {
-            {"Copy Tree Structure" Apol_Widget::copySearchTree}
-        }
-        ApolTop::popup $path $x $y $menuPopup $callbacks $path
-    }
-}
-
-proc Apol_Widget::_copy_searchtree_recurse {path node depth} {
-    if {![$path visible $node]} {
-        return {}
-    }
-    set s "[string repeat \t $depth]<li>[$path itemcget $node -text]"
-    set children [$path nodes $node]
-    if {[llength $children] > 0} {
-        set child_s {}
-        set child_depth [expr {$depth} + 1]
-        foreach n $children {
-            append child_s [_copy_searchtree_recurse $path $n $child_depth]
-        }
-        if {$child_s != {}} {
-            append s "\n[string repeat \t $depth]<ol>\n"
-            append s $child_s
-            append s "[string repeat \t $depth]</ol>"
-        }
-    }
-    append s "</li>\n"
 }