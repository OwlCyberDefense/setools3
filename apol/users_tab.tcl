--- conflicted
+++ resolved
@@ -3,7 +3,6 @@
 #  it under the terms of the GNU General Public License as published by
 #  the Free Software Foundation; either version 2 of the License, or
 #  (at your option) any later version.
-<<<<<<< HEAD
 #
 #  This program is distributed in the hope that it will be useful,
 #  but WITHOUT ANY WARRANTY; without even the implied warranty of
@@ -13,204 +12,15 @@
 #  You should have received a copy of the GNU General Public License
 #  along with this program; if not, write to the Free Software
 #  Foundation, Inc., 51 Franklin St, Fifth Floor, Boston, MA  02110-1301  USA
-=======
-#
-#  This program is distributed in the hope that it will be useful,
-#  but WITHOUT ANY WARRANTY; without even the implied warranty of
-#  MERCHANTABILITY or FITNESS FOR A PARTICULAR PURPOSE.  See the
-#  GNU General Public License for more details.
-#
-#  You should have received a copy of the GNU General Public License
-#  along with this program; if not, write to the Free Software
-#  Foundation, Inc., 51 Franklin St, Fifth Floor, Boston, MA  02110-1301  USA
-
-# TCL/TK GUI for SELinux policy analysis
-# Requires tcl and tk 8.4+, with BWidget
-
-
-##############################################################
-# ::Apol_Users
-#
-# The Users page
-##############################################################
+
 namespace eval Apol_Users {
     variable opts
-    variable users_list ""
-    variable widgets
-}
-
-##############################################################
-# ::search
-#	- Search text widget for a string
-#
-proc Apol_Users::search { str case_Insensitive regExpr srch_Direction } {
-    variable widgets
-    ApolTop::textSearch $widgets(results).tb $str $case_Insensitive $regExpr $srch_Direction
-}
-
-# ----------------------------------------------------------------------------------------
-#  Command Apol_Users::set_Focus_to_Text
-#
-#  Description:
-# ----------------------------------------------------------------------------------------
-proc Apol_Users::set_Focus_to_Text {} {
-    focus $Apol_Users::widgets(results)
-}
->>>>>>> af8052ad
-
-namespace eval Apol_Users {
-    variable opts
-    variable widgets
-<<<<<<< HEAD
+    variable widgets
     variable users_list {}
-=======
-
-    Apol_Widget::clearSearchResults $widgets(results)
-    if {![ApolTop::is_policy_open]} {
-        tk_messageBox -icon error -type ok -title "Error" -message "No current policy file is opened!"
-        return
-    }
-    if {$opts(useRole)} {
-        if {$opts(role) == ""} {
-            tk_messageBox -icon error -type ok -title "Error" -message "No role selected."
-            return
-        }
-        set role $opts(role)
-    } else {
-        set role {}
-    }
-    if {$opts(enable_default)} {
-        if {$opts(default_level) == {{} {}}} {
-            tk_messageBox -icon error -type ok -title "Error" -message "No default level selected."
-            return
-        }
-        set default $opts(default_level)
-    } else {
-        set default {}
-    }
-    set range_enabled [Apol_Widget::getRangeSelectorState $widgets(range)]
-    foreach {range range_type} [Apol_Widget::getRangeSelectorValue $widgets(range)] {break}
-    if {$range_enabled} {
-        if {$range == {{{} {}} {{} {}}}} {
-            tk_messageBox -icon error -type ok -title "Error" -message "No range selected."
-            return
-        }
-    } else {
-        set range {}
-    }
-    if {$opts(showSelection) == "all"} {
-        set show_all 1
-    } else {
-        set show_all 0
-    }
-
-    if {[catch {apol_GetUsers {} $role $default $range $range_type 0} users_data]} {
-	tk_messageBox -icon error -type ok -title "Error" -message "Error obtaining users list:\n$users_data"
-        return
-    }
-    set text "USERS:\n"
-    if {[llength $users_data] == 0} {
-        append text "Search returned no results."
-    } else {
-        foreach u [lsort -index 0 $users_data] {
-            append text "\n[renderUser $u $show_all]"
-        }
-    }
-    Apol_Widget::appendSearchResultText $widgets(results) $text
-}
-
-proc Apol_Users::renderUser {user_datum show_all} {
-    set text ""
-    foreach {user roles default range} $user_datum {break}
-    append text "$user"
-    if {!$show_all} {
-        return $text
-    }
-    if {[ApolTop::is_capable "mls"]} {
-        append text " level [apol_RenderLevel $default]"
-        set low [apol_RenderLevel [lindex $range 0]]
-        set high [apol_RenderLevel [lindex $range 1]]
-        if {$low == $high} {
-            append text " range $low"
-        } else {
-            append text " range $low - $high"
-        }
-    }
-    append text " ([llength $roles] role"
-    if {[llength $roles] != 1} {
-        append text "s"
-    }
-    append text ")"
-    append text "\n"
-    foreach r $roles {
-        append text "    $r\n"
-    }
-    return $text
-}
-
-# ------------------------------------------------------------------------------
-#  Command Apol_Users::open
-# ------------------------------------------------------------------------------
-proc Apol_Users::open { } {
-    variable users_list {}
-    variable widgets
-    foreach u [apol_GetUsers {} {} {} {} {} 0] {
-        lappend users_list [lindex $u 0]
-    }
-    set users_list [lsort $users_list]
-    $Apol_Users::widgets(role) configure -values $Apol_Roles::role_list
-    if {[ApolTop::is_capable "mls"]} {
-        Apol_Widget::setRangeSelectorCompleteState $widgets(range) normal
-        $widgets(defaultCB) configure -state normal
-    } else {
-        Apol_Widget::clearRangeSelector $widgets(range)
-        Apol_Widget::setRangeSelectorCompleteState $widgets(range) disabled
-        set Apol_Users::opts(enable_default) 0
-        $widgets(defaultCB) configure -state disabled
-    }
-}
-
-# ------------------------------------------------------------------------------
-#  Command Apol_Users::close
-# ------------------------------------------------------------------------------
-proc Apol_Users::close { } {
-    variable widgets
-
-    initializeVars
-    set Apol_Users::users_list ""
-    $widgets(role) configure -values ""
-    Apol_Widget::clearSearchResults $widgets(results)
-    Apol_Widget::clearRangeSelector $widgets(range)
-    Apol_Widget::setRangeSelectorCompleteState $widgets(range) normal
-    $widgets(defaultCB) configure -state normal
->>>>>>> af8052ad
 }
 
 proc Apol_Users::create {tab_name nb} {
     variable opts
-<<<<<<< HEAD
-=======
-    array set opts {
-        showSelection all
-        useRole 0         role {}
-        enable_default 0  default_level {{} {}}
-    }
-}
-
-# ------------------------------------------------------------------------------
-#  Command Apol_Users::popupUserInfo
-# ------------------------------------------------------------------------------
-proc Apol_Users::popupUserInfo {which user} {
-    set user_datum [lindex [apol_GetUsers $user] 0]
-    Apol_Widget::showPopupText $user [renderUser $user_datum 1]
-}
-
-########################################################################
-# ::goto_line
-#	- goes to indicated line in text box
-#
-proc Apol_Users::goto_line { line_num } {
->>>>>>> af8052ad
     variable widgets
 
     _initializeVars
@@ -280,7 +90,6 @@
 
     set widgets(results) [Apol_Widget::makeSearchResults [$resultsbox getframe].results]
     pack $widgets(results) -expand yes -fill both
-<<<<<<< HEAD
 
     return $frame
 }
@@ -330,10 +139,6 @@
 proc Apol_Users::getUsers {} {
     variable users_list
     set users_list
-=======
-
-    return $frame
->>>>>>> af8052ad
 }
 
 #### private functions below ####
@@ -350,9 +155,9 @@
 proc Apol_Users::_toggleRolesCheckbutton {path name1 name2 op} {
     variable opts
     if {$opts($name2)} {
-	$path configure -state normal -entrybg [Apol_Prefs::getPref active_bg]
-    } else {
-        $path configure -state disabled -entrybg [Apol_Prefs::getPref disable_bg]
+	$path configure -state normal -entrybg white
+    } else {
+        $path configure -state disabled -entrybg $ApolTop::default_bg_color
     }
 }
 
