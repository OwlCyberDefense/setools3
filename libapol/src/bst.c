--- conflicted
+++ resolved
@@ -153,11 +153,7 @@
 	}
 }
 
-<<<<<<< HEAD
-int apol_bst_get_element(const apol_bst_t * b, const void *elem, void *data, void **result)
-=======
 int apol_bst_get_element(const apol_bst_t * b, void *elem, void *data, void **result)
->>>>>>> af8052ad
 {
 	bst_node_t *node;
 	int compval;
