--- conflicted
+++ resolved
@@ -76,11 +76,7 @@
 /**
  *  Allocate and return a vector that has been initialized with the
  *  contents of a binary search tree.  If change_owner is zero then
-<<<<<<< HEAD
- *  this function will make a <b>shallow copy of the BST's
-=======
  *  this function will make a <b> shallow copy of the BST's
->>>>>>> af8052ad
  *  contents</b>; the BST will still <em>own</em> the objects.
  *  Otherwise the victor will gain ownership of the items; the BST can
  *  then be destroyed safely without affecting the vector.  (The
@@ -122,11 +118,7 @@
  *
  *  @return 0 if element was found, or < 0 if not found.
  */
-<<<<<<< HEAD
-	extern int apol_bst_get_element(const apol_bst_t * b, const void *elem, void *data, void **result);
-=======
 	extern int apol_bst_get_element(const apol_bst_t * b, void *elem, void *data, void **result);
->>>>>>> af8052ad
 
 /**
  *  Insert an element to the BST.  If the element already exists then
@@ -163,7 +155,6 @@
  */
 	extern int apol_bst_insert_and_get(apol_bst_t * b, void **elem, void *data);
 
-<<<<<<< HEAD
 /**
  * Map a function across all the elements of the BST.  Mapping occurs in
  * the sorted order as defined by the original comparison function.
@@ -180,8 +171,6 @@
  * failure).  If the tree is empty then return 0.
  */
 	extern int apol_bst_inorder_map(const apol_bst_t * b, int (*fn) (void *, void *), void *data);
-=======
->>>>>>> af8052ad
 #ifdef	__cplusplus
 }
 #endif
